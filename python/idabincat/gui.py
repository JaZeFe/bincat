--- conflicted
+++ resolved
@@ -231,10 +231,6 @@
         self.btn_start.setFocus()
 
         # Load config for address if it exists
-<<<<<<< HEAD
-        self.s.edit_config.load_for_address(self.s.current_ea, None)
-=======
->>>>>>> 9aceefb5
         self.update_from_edit_config()
 
     def rbRegistersHandler(self):
