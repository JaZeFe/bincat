--- conflicted
+++ resolved
@@ -147,261 +147,6 @@
         self.setWindowTitle("BinCAT configuration")
         super(BinCATOptionsForm_t, self).show()
 
-<<<<<<< HEAD
-=======
-
-class TaintLaunchForm_t(QtWidgets.QDialog):
-    def update_from_edit_config(self):
-        config = self.s.edit_config
-        if config:
-            self.ip_start_addr.setText(config.analysis_ep)
-            cut = config.stop_address or ""
-            self.ip_stop_addr.setText(cut)
-            if config.analysis_method == 'forward_binary':
-                self.radio_forward.setChecked(True)
-            else:
-                self.radio_backward.setChecked(True)
-        else:
-            # new config
-            self.ip_start_addr.setText("0x%0X" % self.s.current_ea)
-            self.ip_stop_addr.setText("")
-
-    def __init__(self, parent, state):
-        super(TaintLaunchForm_t, self).__init__(parent)
-        self.s = state
-
-        layout = QtWidgets.QGridLayout()
-        lbl_cst_editor = QtWidgets.QLabel("BinCAT analysis parameters")
-        self.s.current_ea = idaapi.get_screen_ea()
-
-        # Start address
-        lbl_start_addr = QtWidgets.QLabel("Start address:")
-        self.ip_start_addr = QtWidgets.QLineEdit(self)
-
-        lbl_stop_addr = QtWidgets.QLabel("Stop address:")
-        self.ip_stop_addr = QtWidgets.QLineEdit(self)
-
-        # analysis configuration
-        lbl_configuration = QtWidgets.QLabel("Analyzer configuration:")
-        self.conf_select = QtWidgets.QComboBox(self)
-        self.conf_select.addItems(
-            self.s.configurations.names_cache + ['(new)'])
-        # pre-select preferred conf, if any
-        conf_name = self.s.configurations.get_pref(self.s.current_ea)
-        if conf_name:
-            idx = self.s.configurations.names_cache.index(conf_name)
-            self.s.edit_config = self.s.configurations[conf_name]
-        else:
-            idx = len(self.s.configurations.names_cache)
-            self.s.edit_config = None
-        self.conf_select.currentIndexChanged.connect(self._load_config)
-
-        self.conf_select.setCurrentIndex(idx)
-
-        self.radio_group = QtWidgets.QButtonGroup()
-        self.radio_forward = QtWidgets.QRadioButton("Forward")
-        self.radio_backward = QtWidgets.QRadioButton("Backward")
-
-        self.radio_group.addButton(self.radio_forward)
-        self.radio_group.addButton(self.radio_backward)
-
-        self.radio_forward.setChecked(True)
-
-        # Start, cancel and analyzer config buttons
-        self.btn_load = QtWidgets.QPushButton('&Load analyzer config...')
-        self.btn_load.clicked.connect(self.choose_file)
-
-        self.btn_edit_conf = QtWidgets.QPushButton('&Edit analyzer config...')
-        self.btn_edit_conf.clicked.connect(self.edit_config)
-
-        self.chk_save = QtWidgets.QCheckBox('Save &configuration to IDB')
-        self.chk_save.setChecked(
-            PluginOptions.get("save_to_idb") == "True")
-
-        self.chk_remap = QtWidgets.QCheckBox('&Remap binary')
-        self.chk_remap.setChecked(self.s.remap_binary)
-
-        self.btn_start = QtWidgets.QPushButton('&Start')
-        self.btn_start.clicked.connect(self.launch_analysis)
-
-        self.btn_cancel = QtWidgets.QPushButton('Cancel')
-        self.btn_cancel.clicked.connect(self.close)
-
-        layout.addWidget(lbl_cst_editor, 0, 0)
-
-        layout.addWidget(lbl_start_addr, 1, 0)
-        layout.addWidget(self.ip_start_addr, 1, 1)
-
-        layout.addWidget(lbl_stop_addr, 2, 0)
-        layout.addWidget(self.ip_stop_addr, 2, 1)
-
-        layout.addWidget(lbl_configuration, 3, 0)
-        layout.addWidget(self.conf_select, 3, 1)
-
-        layout.addWidget(self.radio_forward, 4, 0)
-        layout.addWidget(self.radio_backward, 4, 1)
-
-        layout.addWidget(self.btn_load, 5, 0)
-        layout.addWidget(self.btn_edit_conf, 5, 1)
-
-        layout.addWidget(self.chk_save, 6, 0)
-        layout.addWidget(self.chk_remap, 6, 1)
-
-        layout.addWidget(self.btn_start, 7, 0)
-        layout.addWidget(self.btn_cancel, 7, 1)
-
-        self.setLayout(layout)
-
-        self.btn_start.setFocus()
-
-        # Load config for address if it exists
-        self.update_from_edit_config()
-
-    def rbRegistersHandler(self):
-        self.cb_registers.setEnabled(True)
-
-    def rbMemoryHandler(self):
-        self.ip_memory.setEnabled(True)
-
-    def cbRegistersHandler(self, text):
-        bc_log.debug("selected register is %s ", text)
-
-    def launch_analysis(self):
-        bc_log.info("Launching the analyzer")
-        try:
-            start_addr = int(self.ip_start_addr.text(), 16)
-        except ValueError as e:
-            bc_log.error("Provided start address is invalid (%s)", e)
-            return
-        if self.ip_stop_addr.text() == "":
-            stop_addr = None
-        else:
-            stop_addr = self.ip_stop_addr.text()
-        if self.radio_forward.isChecked():
-            analysis_method = "forward_binary"
-        else:
-            analysis_method = "backward"
-
-        if not self.s.edit_config:
-            # new config
-            self.s.edit_config = self.s.configurations.new_config(
-                start_addr, stop_addr, analysis_method)
-        else:
-            self.s.edit_config.analysis_ep = start_addr
-            self.s.edit_config.stop_address = stop_addr
-            self.s.edit_config.analysis_method = analysis_method
-
-        ea_int = int(self.ip_start_addr.text(), 16)
-
-        # always save config under "(last used)" slot
-        config_name = "(last used)"
-        self.s.configurations[config_name] = self.s.edit_config
-        self.s.configurations.set_pref(ea_int, config_name)
-
-        # if requested, also save under user-specified slot
-        if self.chk_save.isChecked():
-            idx = self.conf_select.currentIndex()
-            if idx == len(self.s.configurations.names_cache):
-                # new config, prompt name
-                config_name, res = QtWidgets.QInputDialog.getText(
-                    self,
-                    "Configuration name",
-                    "Under what name should this new configuration be saved?",
-                    text="0x%0X" % self.s.current_ea)
-                if not res:
-                    return
-            else:
-                config_name = self.s.configurations.names_cache[idx]
-            self.s.configurations[config_name] = self.s.edit_config
-            self.s.configurations.set_pref(ea_int, config_name)
-
-        if self.chk_remap.isChecked():
-            if (self.s.remapped_bin_path is None or
-                    not os.path.isfile(self.s.remapped_bin_path)):
-                # IDA 6/7 compat
-                askfile = idaapi.ask_file if hasattr(idaapi, 'ask_file') else idaapi.askfile_c
-                fname = askfile(1, None, "Save remapped binary")
-                if not fname:
-                    bc_log.error(
-                        'No filename provided. You can provide a filename or '
-                        'uncheck the "Remap binary" option.')
-                    return
-                dump_binary(fname)
-                self.s.remapped_bin_path = fname
-            self.s.remap_binary = True
-            self.s.edit_config.binary_filepath = self.s.remapped_bin_path
-            self.s.edit_config.code_va = "0x0"
-            self.s.edit_config.code_phys = "0x0"
-            self.s.edit_config.format = "manual"
-            size = os.stat(self.s.edit_config.binary_filepath).st_size
-            self.s.edit_config.code_length = "0x%0X" % size
-            self.s.edit_config.replace_section_mappings(
-                [("ph2", 0, size, 0, size)])
-        else:
-            self.s.remap_binary = False
-
-        # XXX copy?
-        self.s.current_config = self.s.edit_config
-
-        self.s.start_analysis()
-
-        self.close()
-
-    def edit_config(self):
-        # display edit form
-        try:
-            start_addr = int(self.ip_start_addr.text(), 16)
-        except ValueError as e:
-            bc_log.error("Provided start address is invalid (%s)", e)
-            return
-        stop_addr = self.ip_stop_addr.text()
-        if self.radio_forward.isChecked():
-            analysis_method = "forward_binary"
-        else:
-            analysis_method = "backward"
-        if not self.s.edit_config:
-            # new config
-            self.s.edit_config = self.s.configurations.new_config(
-                start_addr, stop_addr, analysis_method)
-        else:
-            self.s.edit_config.analysis_ep = start_addr
-            self.s.edit_config.stop_address = stop_addr
-            self.s.edit_config.analysis_method = analysis_method
-        editdlg = EditConfigurationFileForm_t(self, self.s)
-        if editdlg.exec_() == QtWidgets.QDialog.Accepted:
-            self.update_from_edit_config()
-
-    def choose_file(self):
-        options = QtWidgets.QFileDialog.Options()
-        default_filename = os.path.join(os.path.dirname(__file__),
-                                        'init.ini')
-        filename, _ = QtWidgets.QFileDialog.getOpenFileName(
-            self, "Choose configuration file", default_filename,
-            "Configuration files (*.ini)", options=options)
-        if not filename or not os.path.exists(filename):
-            return
-        editdlg = EditConfigurationFileForm_t(self, self.s)
-        editdlg.set_config(open(filename, 'r').read())
-        if editdlg.exec_() == QtWidgets.QDialog.Accepted:
-            self.update_from_edit_config()
-
-    def show(self):
-        self.setFixedSize(460, 200)
-        self.setWindowTitle(" Analysis launcher: ")
-        super(TaintLaunchForm_t, self).show()
-
-    @QtCore.pyqtSlot(int)
-    def _load_config(self, index):
-        if index == len(self.s.configurations.names_cache):
-            # new config
-            self.s.edit_config = None
-        else:
-            name = self.s.configurations.names_cache[index]
-            self.s.edit_config = self.s.configurations[name]
-        self.update_from_edit_config()
-
-
->>>>>>> 40a1b326
 class Meminfo():
     """
     Helper class to access memory as a str
@@ -824,12 +569,23 @@
         self.btn_copy_stop = QtWidgets.QPushButton('<- Current')
         self.btn_copy_stop.clicked.connect(self.copy_stop)
 
+        self.radio_group = QtWidgets.QButtonGroup()
+        self.radio_forward = QtWidgets.QRadioButton("Forward")
+        self.radio_backward = QtWidgets.QRadioButton("Backward")
+
+        self.radio_group.addButton(self.radio_forward)
+        self.radio_group.addButton(self.radio_backward)
+
+        self.radio_forward.setChecked(True)
+
         addr_split.addWidget(lbl_start_addr)
         addr_split.addWidget(self.ip_start_addr)
         addr_split.addWidget(self.btn_copy_start)
         addr_split.addWidget(lbl_stop_addr)
         addr_split.addWidget(self.ip_stop_addr)
         addr_split.addWidget(self.btn_copy_stop)
+        addr_split.addWidget(self.radio_forward)
+        addr_split.addWidget(self.radio_backward)
 
         addr_split.setStretchFactor(0, 0)
         addr_split.setStretchFactor(1, 1)
@@ -882,13 +638,18 @@
         except ValueError as e:
             bc_log.error('Provided start address is invalid (%s)', e)
             return
-        start_addr = int(self.ip_start_addr.text(), 16)
         if self.ip_stop_addr.text() == "":
             stop_addr = None
         else:
             stop_addr = self.ip_stop_addr.text()
+        if self.radio_forward.isChecked():
+            analysis_method = "forward_binary"
+        else:
+            analysis_method = "backward"
+
         self.s.edit_config.analysis_ep = start_addr
         self.s.edit_config.stop_address = stop_addr
+        self.s.edit_config.analysis_method = analysis_method
 
 
         # always save config under "(last used)" slot
@@ -959,6 +720,7 @@
         self.ip_start_addr.setText(config.analysis_ep)
         cut = config.stop_address or ""
         self.ip_stop_addr.setText(cut)
+        self.radio_forward.setChecked(config.analysis_method == "forward_binary")
         self.cfgregmodel.endResetModel()
         self.cfgmemmodel.endResetModel()
 
