--- conflicted
+++ resolved
@@ -160,16 +160,6 @@
             | BOT    -> BOT
 
 
-<<<<<<< HEAD
-        let forget m =
-            match m with
-            | BOT -> BOT
-            | Val m' -> Val (Map.map (fun _ -> D.top) m')
-
-        let forget_register r m =
-            match m with
-            | Val m' -> Val (Map.add (Key.Reg r) D.top m')
-=======
 	let forget m =
 	  match m with
 	  | BOT -> BOT
@@ -180,10 +170,9 @@
             | Val m' ->
 	       begin
 		 match lv with
-		 | Asm.V (Asm.T r) -> Val (Map.add (K.R r) D.top m')
+		 | Asm.V (Asm.T r) -> Val (Map.add (Key.Reg r) D.top m')
 		 | _ -> forget m (*TODO: could be more precise *)
 	       end
->>>>>>> 1e3be445
             | BOT -> BOT
 
         let subset m1 m2 =
