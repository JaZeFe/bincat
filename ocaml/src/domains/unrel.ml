--- conflicted
+++ resolved
@@ -762,30 +762,17 @@
         | Config.TBytes_Mask (_, _, v) -> v
       in
       match taint with
-<<<<<<< HEAD
-      | Some taint' -> D.taint_of_config taint' sz v'
-      | None    -> D.taint_of_config (Config.Taint (Z.zero, None)) sz v'
-
-=======
       | Some taint' -> D.taint_of_config taint' sz v', extract_src_id taint'
-      | None 	-> D.taint_of_config (Config.Taint (Z.zero, None)) sz v', None
-         
->>>>>>> 88c1f5ad
+      | None    -> D.taint_of_config (Config.Taint (Z.zero, None)) sz v', None
+
     let taint_register_mask reg taint m: t * Taint.t =
       match m with
       | BOT -> BOT, Taint.U
       | Val m' ->
-<<<<<<< HEAD
          let k = Env.Key.Reg reg in
          let v = Env.find k m' in
-         let v', taint = D.taint_of_config taint (Register.size reg) v in
+         let v', taint =  D.taint_of_config taint (Register.size reg) v in
          Val (Env.replace k v' m'), taint
-=======
-	     let k = Env.Key.Reg reg in
-	     let v = Env.find k m' in
-         let v', taint =  D.taint_of_config taint (Register.size reg) v in
-	     Val (Env.replace k v' m'), taint
->>>>>>> 88c1f5ad
 
     let span_taint_to_register reg taint m: t * Taint.t =
       match m with
