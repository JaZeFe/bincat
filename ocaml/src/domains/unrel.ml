--- conflicted
+++ resolved
@@ -143,11 +143,7 @@
             | BOT    -> raise Exceptions.Concretization
             | Val m' ->
               try
-<<<<<<< HEAD
-                  let v = Map.find (Key.Reg r) m' in D.to_value v
-=======
-                  let v = Map.find (K.R r) m' in D.to_z v
->>>>>>> 480933c4
+                  let v = Map.find (Key.Reg r) m' in D.to_z v
               with _ -> raise Exceptions.Concretization
 
         let add_register r m =
