--- conflicted
+++ resolved
@@ -640,27 +640,6 @@
       | Val m' -> D.to_z (fst (eval_exp m' e))
 
     let rec process_tainted e m' =
-<<<<<<< HEAD
-	match e with
-	| Asm.BinOp (_, e1, e2) -> (process_tainted e1 m') || (process_tainted e2 m')
-	| Asm.UnOp (_, e') -> process_tainted e' m'
-	| Asm.Lval lv -> process_lval_tainted lv m'
-	| _ -> false
-      and process_lval_tainted lv m' =
-	match lv with
-	| Asm.V (Asm.T r) -> D.is_tainted (Map.find (Key.Reg r) m')
-	| Asm.V (Asm.P (r, l, u)) -> D.is_tainted (D.extract (Map.find (Key.Reg r) m') l u)
-	| Asm.M _ ->
-	   let v, b = eval_exp m' (Asm.Lval lv) in
-	   let addrs = D.to_addresses v in
-           let l     = Data.Address.Set.elements addrs in
-	   (List.exists (fun a -> D.is_tainted (Map.find (Key.Mem a) m')) l) || b
-										  
-    let is_tainted e m =
-      match m with
-      | BOT -> false
-      | Val m' -> try process_tainted e m' with Not_found -> false
-=======
         match e with
         | Asm.BinOp (_, e1, e2) -> (process_tainted e1 m') || (process_tainted e2 m')
         | Asm.UnOp (_, e') -> process_tainted e' m'
@@ -671,7 +650,8 @@
             | Asm.V (Asm.T r) -> D.is_tainted (Map.find (Key.Reg r) m')
             | Asm.V (Asm.P (r, l, u)) -> D.is_tainted (D.extract (Map.find (Key.Reg r) m') l u)
             | Asm.M (e, _) ->
-              let addrs = D.to_addresses (eval_exp m' (Asm.Lval lv)) in
+              let v, _ = eval_exp m' (Asm.Lval lv) in
+              let addrs = D.to_addresses v in
               let l     = Data.Address.Set.elements addrs in
               (List.exists (fun a -> D.is_tainted (get_mem_value m' a 8)) l) || (process_tainted e m')
 
@@ -680,19 +660,6 @@
         | BOT -> false
         | Val m' -> try process_tainted e m' with Not_found -> false
 
-    let is_tainted_bexp c m =
-        let rec process c m' =
-            match c with
-            | Asm.BUnOp (_, c) -> process c m'
-            | Asm.BBinOp (_, c1, c2) -> (process c1 m') || (process c2 m')
-            | Asm.Cmp (_, e1, e2) -> (process_tainted e1 m') || (process_tainted e2 m')
-            | Asm.BConst _ -> false
-    in
-    match m with
-    | BOT -> false
-    | Val m' -> process c m'
-
->>>>>>> 7274233d
   end: Domain.T)
     
     