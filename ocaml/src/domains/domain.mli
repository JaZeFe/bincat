(** Signature of abstract domains *)

module type T = 
    sig
		
      (** type of abstract values *)
      type t 
      
      (** returns the initial value *)
      val init: unit -> t

      (** bottom value *)
      val bot: t

      (** make all computed dimensions to top *)
      val forget: t -> t
		      
      (** comparison to bottom *)
      val is_bot: t -> bool
		 
<<<<<<< HEAD
      (** returns true whenever the concretization of the first argument is included in the concretization of the second argument *)
      (** false otherwise *)
      val is_subset: t -> t -> bool
=======
      (** returns true whenever the concretization of the first argument is included in the concretization of the second argument ;
	false otherwise *)
      val subset: t -> t -> bool
>>>>>>> afd7969a
 	       
      (** remove the given register from the given abstract value *)	
      val remove_register: Register.t -> t -> t

      (** forget the value of the given lvalue (ie set to top) *)
      val forget_lval: Asm.lval -> t -> t
				       
      (** add the given register to the given abstract value *)
      val add_register: Register.t -> t -> t
					     
      (** string conversion *)
      val to_string: t -> string list
				     
      (** int conversion of the given register.
      May raise an exception if this kind of operation is not a singleton or is undefined for the given domain *)
      val value_of_register: t -> Register.t -> Z.t

      (** string conversion of a register *)
      val string_of_register: t -> Register.t -> string list
	
      (** int conversion of the given expression.
      May raise an exception if this kind of operation is not a singleton or is undefined for the given domain *)
      val value_of_exp: t -> Asm.exp -> Z.t
						 
      (** assignment into the given left value of the given expression.
      Returns true whenever one left value of the source expression is tainted *)
      val set: Asm.lval -> Asm.exp -> t -> t * bool
									  
      (** joins the two abstract values *)
      val join: t -> t -> t

      (** meets the two abstract values *)
      val meet: t -> t -> t

      (** widens the two abstract values *)
      val widen: t -> t -> t

      (** [set_memory_from_config a c nb m] update the abstract value in _m_ with the value configuration _c_ (pair content * tainting value ) for the memory location _a_ 
      The integer _nb_ is the number of consecutive configurations _c_ to set *)
      val set_memory_from_config: Data.Address.t -> Data.Address.region -> Config.cvalue * (Config.tvalue option) -> int -> t -> t

      (** [set_register_from_config r c nb m] update the abstract value _m_ with the value configuration (pair content * tainting value) for register _r_.
      The integer _nb_ is the number of consecutive configuration _t_ to set *)
      val set_register_from_config: Register.t -> Data.Address.region -> Config.cvalue * (Config.tvalue option) -> t -> t
     
      (** apply the given taint mask to the given register *)
      val taint_register_mask: Register.t -> Config.tvalue -> t -> t

      (** apply the given taint mask to the given memory address *)
      val taint_address_mask: Data.Address.t -> Config.tvalue -> t -> t

      (** comparison *)
      val compare: t -> Asm.exp -> Asm.cmp -> Asm.exp -> t * bool

      (** returns the set of addresses pointed by the given expression.
	  May raise an exception.
	  The returned boolean is true whenever the pointer is tainted *)
      val mem_to_addresses: t -> Asm.exp -> Data.Address.Set.t * bool
	
      val is_tainted: Asm.exp -> t -> bool

      (** [set_type lv t m] type the left value lv with type t *)
      val set_type: Asm.lval -> Types.t -> t -> t


      (** [get_address_of addr terminator upper_bound sz m] scans memory to get.
      The lowest offset o <= upper_bound from address addr such that (sz)[addr+o] cmp terminator is true.
      May raise an exception if not found or memory too much imprecise *)
      val get_offset_from: Asm.exp -> Asm.cmp -> Asm.exp -> int -> int -> t -> int
	
      (** [get_bytes e cmp terminator term_sz length_bound d]
	  return the byte sequence b1...bn from address e such that
	  n is the minimal index <= length_bound with M[e+i] cmp 
	  terminator is true in d
	  size of terminator is 8-bit width
	  raise Not_found if no such sequence exists
	  the return integer is the length of the return string wrt to the given terminator *)
      val get_bytes: Asm.exp -> Asm.cmp -> Asm.exp -> int -> int -> t -> int * Bytes.t

      (** [copy d dst arg sz] copy the first sz bits of arg into dst. May raise an exception if dst is undefined in d *)
      val copy: t -> Asm.exp -> Asm.exp -> int -> t

      (** [print d arg sz] prints the first sz bits of arg. May raise an exception if dst is undefined in d *)
      val print: t -> Asm.exp -> int -> t
	
	(** [copy_hex d dst arg sz is_hex pad_char pad_left word_sz] copy the first sz bits of arg into dst. May raise an exception if dst is undefined in d or arg cannot be concretised; If is_hex is true then letters are capitalized ; pad_char is the character to pad if sz <> !Config.operand_sz / 8 ; padding is done on the left if pad_left is true otherwise it is padded on the right 
number of copied bytes is returned *)
      val copy_hex: t -> Asm.exp -> Asm.exp -> int -> bool -> (char * bool) option -> int -> t * int

		(** [print_hex d arg sz is_hex pad_char pad_left word_sz] copy the first sz bits of arg into stdout. May raise an exception if dst is undefined in d or arg cannot be concretised; If is_hex is true then letters are capitalized ; pad_char is the character to pad if sz <> !Config.operand_sz / 8 ; padding is done on the left if pad_left is true otherwise it is padded on the right. Returns also the number of printed bytes *)
      val print_hex: t -> Asm.exp -> int -> bool -> (char * bool) option -> int -> t * int
	

    (** [copy_until d dst arg term term_sz bound with_exception pad_options] copy the bits of arg into address dst until the first occurence of term is found into arg. This occurence may be at most at address [arg+bound] raise an exception if the with_exception=true and upper bound is exceeded of dst is undefined in d 
	it returns also the number of copied bits. If the length to copy is shorter than the specified bound and pad_options is Some (pad_char, pad_left) then it is left padded with pad_char if pad_left=true itherwise it is right padded *)
      val copy_until: t -> Asm.exp -> Asm.exp -> Asm.exp -> int -> int -> bool -> (char * bool) option -> int * t

	(** [print_until d arg term term_sz bound with_exception pad_options] print the bits of arg until the first occurence of term is found into arg. This occurence may be at most at address [arg+bound] raise an exception if the with_exception=true and upper bound is exceeded of dst is undefined in d 
	it returns also the number of copied bits. If the length to copy is shorter than the specified bound and pad_options is Some (pad_char, pad_left) then it is left padded with pad_char if pad_left=true itherwise it is right padded *)
      val print_until: t -> Asm.exp -> Asm.exp -> int -> int -> bool -> (char * bool) option -> int * t

      (** [copy_chars d dst src nb pad_options] copy from src into dst until nb bytes are copied or null byte is found. If it found before nb bytes
	  are copied then if pad_options = Some (pad_char, pad_left) it is padded with the char pad_char on the left if pad_left = true otherwise on the right *) 
      val copy_chars: t -> Asm.exp -> Asm.exp -> int -> (char * bool) option -> t

	(** [print_chars d src nb pad_options]
      print src until nb bytes are copied or null byte is found. If it found before nb bytes
      are copied then if pad_options = Some (pad_char, pad_left) it is padded with the char pad_char on the left if pad_left = true otherwise on the right *) 
      val print_chars: t -> Asm.exp -> int -> (char * bool) option -> t

      (** [copy_register r dst src] returns dst with value of register r being replaced by its value in src *)
      val copy_register: Register.t -> t -> t -> t
    end
      <|MERGE_RESOLUTION|>--- conflicted
+++ resolved
@@ -18,15 +18,9 @@
       (** comparison to bottom *)
       val is_bot: t -> bool
 		 
-<<<<<<< HEAD
-      (** returns true whenever the concretization of the first argument is included in the concretization of the second argument *)
-      (** false otherwise *)
-      val is_subset: t -> t -> bool
-=======
       (** returns true whenever the concretization of the first argument is included in the concretization of the second argument ;
 	false otherwise *)
-      val subset: t -> t -> bool
->>>>>>> afd7969a
+      val is_subset: t -> t -> bool
  	       
       (** remove the given register from the given abstract value *)	
       val remove_register: Register.t -> t -> t
