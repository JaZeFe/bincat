--- conflicted
+++ resolved
@@ -163,15 +163,10 @@
 	else
 	    Data.Word.to_string (to_word v)
       in
-<<<<<<< HEAD
       let t = Array.fold_left (fun s v -> s ^(V.string_of_taint v)) "0b" v  in
       if String.length t = 0 then v'
       else Printf.sprintf "%s ! %s" v' t
-=======
-      let t = Array.fold_left (fun s v -> s ^(V.string_of_taint v)) "" v  in
-      if String.length t = 0 then Printf.sprintf "0b%s" v'
-      else Printf.sprintf "%s ! 0b%s" v' t
->>>>>>> bd6ccfe8
+
 	
     let join v1 v2 = map2 V.join v1 v2
 
