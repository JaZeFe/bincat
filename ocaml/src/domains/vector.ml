(** vector lifting of a value_domain *)
(** binary operations are supposed to apply on operands of the same length *)

(** signature of value domain *)
module type Val =
sig
    (** abstract data type *)
    type t
    (** top *)
    val top: t
    (** returns true whenever the bit may be tainted *)
    val is_tainted: t -> bool
    (** comparison to top *)
    val is_top: t -> bool
    (** conversion to value of type Z.t. May raise an exception *)
    val to_z: t -> Z.t
    (** conversion of the taint value of the parameter into a Z value. May raise an exception *)
    val taint_to_z: t -> Z.t
    (** conversion from Z.t value *)
    val of_z: Z.t -> t
    (** taint the given value from Z.t value *)
    val taint_of_z: Z.t -> t -> t
    (** abstract join *)
    val join: t -> t -> t
    (** abstract meet *)
    val meet: t -> t -> t
    (** widening *)
    val widen: t -> t -> t
    (** char conversion *)
    val to_char: t -> char
    (** string conversion *)
    val to_string: t -> string
    (** char conversion of the taint *)
    val char_of_taint: t -> char
    (** string conversion of the taint *)
    val string_of_taint: t -> string
    (** add operation. The optional return value is None when no carry *)
    (** occurs in the result and Some c with c the carry value otherwise *)
    val add: t -> t -> t * (t option)
    (** sub operation. The optional return value is None when no borrow *)
    (** occurs and Some b with b the borrow value otherwise *)
    val sub: t -> t -> t * (t option)
    (** xor operation *)
    val xor: t -> t -> t
    (** logical and *)
    val logand: t -> t -> t
    (** logical or *)
    val logor: t -> t -> t
    (** bit not *)
    val lognot: t -> t
    (** untaint *)
    val untaint: t -> t
    (** taint *)
    val taint: t -> t
    (** weak taint *)
    val weak_taint: t -> t
    (** abstract value of 1 *)
    val one: t
    (** comparison to one *)
    val is_one: t -> bool
    (** abstract value of 0 *)
    val zero: t
    (** comparison to zero *)
    val is_zero: t -> bool
    (** strictly less than comparison *)
    val lt: t -> t -> bool
    (** greater than or equal to comparison *)
    val geq: t -> t -> bool
    (** check whether the first abstract value is included in the second one *)
    val subset: t -> t -> bool
    (** comparison *)
    val compare: t -> Asm.cmp -> t -> bool
    (** undefine the taint of the given value *)
    val forget_taint: t -> t
end

(** signature of vector *)
module type T =
sig
    (** abstract data type *)
    type t
    (** top on sz bit-width *)
    val top: int -> t
    (** returns true whenever at least one bit may be tainted *)
    val is_tainted: t -> bool
    (** value conversion. May raise an exception *)
    val to_z: t -> Z.t
    (** abstract join *)
    val join: t -> t -> t
    (** abstract meet *)
    val meet: t -> t -> t
    (** widening *)
    val widen: t -> t -> t
    (** string conversion *)
    val to_string: t -> string
    (** binary operation *)
    val binary: Asm.binop -> t -> t -> t
    (** unary operation *)
    val unary: Asm.unop -> t -> t
    (** untaint *)
    val untaint: t -> t
    (** taint *)
    val taint: t -> t
    (** weak taint *)
    val weak_taint: t -> t
    (** conversion from word *)
    val of_word: Data.Word.t -> t
    (** comparison *)
    val compare: t -> Asm.cmp -> t -> bool
    (** conversion to a set of addresses *)
    val to_addresses: Data.Address.region -> t -> Data.Address.Set.t
    (** check whether the first argument is included in the second one *)
    val subset: t -> t -> bool
    (** conversion from a config value *)
    (** the integer parameter is the size in bits of the config value *)
    val of_config: Config.cvalue -> int -> t
    (** conversion from a tainting value *)
    (** the value option is a possible previous init *)
    val taint_of_config: Config.tvalue -> int -> t option -> t
    (** [combine v1 v2 l u] computes v1[l, u] <- v2 *)
    val combine: t -> t -> int -> int -> t
    (** return the value corresponding to bits l to u may raise an exception if range bits exceeds the capacity of the vector *)
    val extract: t -> int -> int -> t
    (** [from_position v i len] returns the sub-vector v[i]...v[i-len-1] may raise an exception if i > |v| or i-len-1 < 0 *)
    val from_position: t -> int -> int -> t
    (** [of_repeat_val v v_len nb] returns the concatenation of pattern v having length v_len, nb times *)
    val of_repeat_val: t -> int -> int -> t
    (** returns the concatenation of the two given vectors *)
    val concat: t -> t -> t
end

module Make(V: Val) =
    (struct
        type t = V.t array (** bit order is big endian, ie v[0] is the most significant bit and v[Array.length v - 1] the least significant *)

        let top sz = Array.make sz V.top

        let exists p v =
            try
                for i = 0 to (Array.length v) - 1 do
                    if p v.(i) then raise Exit
                done;
                false
            with Exit -> true

        let map2 f v1 v2 =
            let n = min (Array.length v1) (Array.length v2) in
            let v = Array.make n V.top                      in
            for i = 0 to n-1 do
                v.(i) <- f v1.(i) v2.(i)
            done;
            v

        let for_all2 p v1 v2 =
            try
                for i = 0 to (Array.length v1)-1 do
                    if not (p v1.(i) v2.(i)) then raise Exit
                done;
                true
            with
            | _-> false

        let for_all p v =
            try
                for i = 0 to (Array.length v) -1 do
                    if not (p v.(i)) then raise Exit
                done;
                true
            with _ -> false

        let v_to_z conv v =
            try
                let z = ref Z.zero in
                for i = 0 to (Array.length v) - 1 do
                    let n = conv v.(i) in
                    z := Z.add n (Z.shift_left !z 1)
                done;
                !z
            with _ -> raise Exceptions.Concretization

    let to_z v = v_to_z V.to_z v 
    (* this function may raise an exception if one of the bits cannot be converted into a Z.t integer (one bit at BOT or TOP) *)
    let to_word conv v = Data.Word.of_int (v_to_z conv v) (Array.length v)

    let to_string v =
        let v' =
            if exists V.is_top v then
                let v_bytes = Bytes.create (Array.length v) in
                let set_char = (fun i c -> Bytes.set v_bytes i (V.to_char c)) in
                Array.iteri set_char v ;
                "0b"^Bytes.to_string v_bytes
            else
                Data.Word.to_string (to_word V.to_z v)
        in
        let taint_bytes = Bytes.create ((Array.length v)) in
        let t =
            try
                let all = ref true in
                let r = to_word (fun v -> let t = V.taint_to_z v in if Z.compare t Z.one <> 0 then all := false; t) v in
                if !all then
                    "ALL"
                else
                    Data.Word.to_string r
            with _ -> 
                let set_taint_char = (fun i c -> Bytes.set taint_bytes i (V.char_of_taint c)) in
                Array.iteri set_taint_char v;
                "0b"^Bytes.to_string taint_bytes
        in
        if String.compare t "0x0" == 0 then v'
        else Printf.sprintf "%s!%s" v' t


        let join v1 v2 = map2 V.join v1 v2

        let meet v1 v2 = map2 V.meet v1 v2

        let widen v1 v2 =
            if Z.compare (to_z v1) (to_z v2) <> 0 then
                raise Exceptions.Enum_failure
            else v1

        (* common utility to add and sub *)
        let core_add_sub op v1 v2 =
            let n = Array.length v1     in
            let v = Array.make n V.zero in
            let carry_borrow = ref None in
            for i = n-1 downto 0 do
                let c =
                    (* add the carry/borrow if present *)
                    match !carry_borrow with
                    | None -> v.(i) <- v1.(i); None
                    | Some b' -> let b', c' = op v1.(i) b' in v.(i) <- b'; c'
                in
                (* compute the ith bit of the result with the ith bit of the operand *)
                let b, c' = op v.(i) v2.(i) in
                v.(i) <- b;
                (* update the new carry/borrow *)
                match c with
                | Some _ -> carry_borrow := c
                | None   -> carry_borrow := c' (* correct as we know that we cannot have both cpred = Some ... and c' = Some ... *)
            done;
            v

        let add v1 v2 = core_add_sub V.add v1 v2
        let sub v1 v2 = core_add_sub V.sub v1 v2

        let xor v1 v2 = map2 V.xor v1 v2
        let logand v1 v2 = map2 V.logand v1 v2
        let logor v1 v2 = map2 V.logor v1 v2

        let zero_extend v new_sz =
            let sz = Array.length v in
            if new_sz <= sz then
                v
            else
                let o  = new_sz - sz              in
                let new_v = Array.make new_sz V.zero in
                for i = 0 to sz-1 do
                    new_v.(i+o) <- v.(i)
                done;
                new_v

        let ishl v i =
            let n  = Array.length v        in
            let v' = Array.make n V.zero in
            let o  = n-i                 in
            for j = 0 to o-1 do
                v'.(j) <- v.(i+j)
            done;
            v'

        let shl v1 v2 =
            try
                let i = Z.to_int (to_z v2) in
                ishl v1 i
            with _ -> raise Exceptions.Enum_failure

        let shr v n =
            Log.debug (Printf.sprintf "Vector.shr(%s,%s)" (to_string v) (to_string n));
            let v_len = Array.length v in
            try
                let n_i = Z.to_int (to_z n) in
                Log.debug (Printf.sprintf "Vector: %d" n_i);
                let v' = Array.make v_len V.zero in
                for j = 0 to v_len-n_i-1 do
                    v'.(j+n_i) <- v.(j)
                done;
                v'

            with
              _ -> raise Exceptions.Enum_failure

        let mul v1 v2 =
            let n   = 2*(Array.length v1) in
            let v   = Array.make n V.zero in
            let v2' = zero_extend v2 n    in
            let rec loop i v =
                if i = 0 then
                    v
                else
                    let v' =
                        if V.is_one v1.(i) then add v (ishl v2' i)
                        else v
                    in
                    loop (i-1) v'
            in
            loop (n-1) v

        (** returns true whenever v1 >= v2 *)
        exception Res of bool
        let geq v1 v2 =
            try
                for i = 0 to (Array.length v1) - 1 do
                    if V.lt v1.(i) v2.(i) then raise (Res false)
                    else
                    if V.lt v2.(i) v1.(i) then raise (Res true)
                done;
                true
            with Res b -> b

        (** return v1 / v2, modulo of v1 / v2 *)
        let core_div v1 v2 =
            (* check first that v2 is not zero *)
            if for_all V.is_zero v2 then
                Log.error "Division by zero"
            else
                let n   = Array.length v1     in
                let v   = Array.make n V.zero in
                let one = Array.make n V.one  in
                let rec loop v r =
                    if geq r v2 then
                        loop (add v one) (sub r v2)
                    else
                        v, r
                in
                loop v v1


        let div v1 v2 = fst (core_div v1 v2)

        let modulo v1 v2 = snd (core_div v1 v2)

        let binary op v1 v2 =
            match op with
            | Asm.Add -> add v1 v2
            | Asm.Sub -> sub v1 v2
            | Asm.Xor -> xor v1 v2
            | Asm.And -> logand v1 v2
            | Asm.Or  -> logor v1 v2
            | Asm.Mul -> mul v1 v2
            | Asm.Div -> div v1 v2
            | Asm.Mod -> modulo v1 v2
            | Asm.Shl -> shl v1 v2
            | Asm.Shr -> shr v1 v2



        let sign_extend v i =
            let n = Array.length v in
            if n >= i then
                v
            else
                begin
                    let sign = v.(0) in
                    let o    = i - n in
                    let v' =
                        if V.is_zero sign then Array.make i V.zero
                        else Array.make i V.one
                    in
                    for j = 0 to n-1 do
                        v'.(j+o) <- v.(j)
                    done;
                    v'
                end

        let unary op v =
            match op with
            | Asm.Not       -> Array.map V.lognot v
            | Asm.SignExt i -> sign_extend v i
            | Asm.ZeroExt i -> zero_extend v i

        let untaint v = Array.map V.untaint v

        let taint v = Array.map V.taint v

        let weak_taint v = Array.map V.weak_taint v

        let nth_of_z_as_val v i = if Z.testbit v i then V.one else V.zero
        let nth_of_z v i = if Z.testbit v i then Z.one else Z.zero

        let of_word w =
            let sz = Data.Word.size w	   in
            let w' = Data.Word.to_int w  in
            let r  = Array.make sz V.top in
            let n' =sz-1 in
            for i = 0 to n' do
                r.(n'-i) <- nth_of_z_as_val w' i 
            done;
            r

        let to_addresses r v = Data.Address.Set.singleton (r, to_word V.to_z v)

        let subset v1 v2 = for_all2 V.subset v1 v2

        let of_config c n =
            let v  = Array.make n V.top in
            let n' = n-1                in
            begin
                match c with
                | Config.Bytes b         ->
                  let get_byte s i = (Z.of_string_base 16 (String.sub s (i/4) 1)) in
                  for i = 0 to n' do
                      v.(n'-i) <- nth_of_z_as_val (get_byte b (n'-i)) (i mod 4)
                  done;
                | Config.Bytes_Mask (b, m) -> 
                  let get_byte s i = (Z.of_string_base 16 (String.sub s (i/4) 1)) in
                  for i = 0 to n' do
                      if Z.testbit m i then
                          v.(n'-i) <- V.top
                      else
                          v.(n'-i) <- nth_of_z_as_val (get_byte b (n'-i)) (i mod 4)
                  done;
                | Config.Content c         ->
                  for i = 0 to n' do
                      v.(n'-i) <- nth_of_z_as_val c i
                  done
                | Config.CMask (c, m) ->
                  for i = 0 to n' do
                      if Z.testbit m i then
                          v.(n'-i) <- V.top
                      else
                          v.(n'-i) <- nth_of_z_as_val c i
                  done
            end;
            v

        let taint_of_config t n (prev: t option) =
            let v =
                match prev with
                | Some v' -> Array.copy v'
                | None    -> Array.make n V.top
            in
            match t with
            | Config.Taint b ->
              let n' =n-1 in
              for i = 0 to n' do
                  v.(n'-i) <- V.taint_of_z (nth_of_z b i) v.(n'-i)
              done;
              v
            | Config.TMask (b, m) ->
              let n' = n-1 in
              for i = 0 to n' do
                  let bnth = nth_of_z b i in
                  let mnth = nth_of_z m i in
                  if Z.compare mnth Z.zero = 0 then
                      v.(n'-i) <- V.taint_of_z bnth v.(n'-i)
                  else
                      v.(n'-i) <- V.forget_taint v.(n'-i)
              done;
              v

        (** copy bits from v2 to bits from low to up of v1,
         *  vectors can be of different sizes *)
        let combine v1 v2 low up =
            Log.debug (Printf.sprintf "Vector.combine : v1 = %s (%d)" (to_string v1) (Array.length v1));
            Log.debug (Printf.sprintf "Vector.combine : v2 = %s (%d)" (to_string v2) (Array.length v2));
            Log.debug (Printf.sprintf "Vector.combine : low = %d, up = %d" low up);
            if low > up || (up-low+1) > (Array.length v2) then
                Log.error "Vector.combine : low > up or length of src < up-low+1 "
            else
                let sz1 = Array.length v1 in
                let sz2 = Array.length v2 in
                if low >= sz1 || up >= sz1 || up-low+1 > sz2 then
                    Log.error "Vector.combine : low or up > vector len"
                else
		  begin
		    let v = Array.copy v1 in
<<<<<<< HEAD
		    let j = ref (sz2-1-up) in
=======
		    let j = ref 0 in
>>>>>>> 7274233d
		    for i = (sz1-1-up) to (sz1-1-low) do
		      v.(i) <- v2.(!j);
		      j := !j+1;
		    done;
                    Log.debug (Printf.sprintf "Vector.combine : res = %s" (to_string v));
                    v
		  end
        let exist2 p v1 v2 =
            let n = min (Array.length v1) (Array.length v2) in
            try
                for i = 0 to n-1 do
                    if p v1.(i) v2.(i) then raise Exit
                done;
                false
            with
            | Exit -> true
            | _    -> false

        let compare v1 op v2 =
            if (Array.length v1) != (Array.length v2) then
                Log.error (Printf.sprintf "BAD Vector.compare(%s,%s,%s)" (to_string v1) (Asm.string_of_cmp op) (to_string v2));
            match op with
            | Asm.EQ  -> for_all2 (fun b1 b2 -> V.compare b1 op b2) v1 v2
            | Asm.NEQ -> exist2 (fun b1 b2 -> V.compare b1 op b2) v1 v2
            | _       -> true

        let extract v low up =
            (*            Log.debug (Printf.sprintf "Vector.extract %s %d %d" (to_string v) low up);*)
            let v' = Array.make (up-low+1) V.top in
            let n  = Array.length v           in
            let o  = n-up - 1                  in
            for i = o to n-low-1 do
                v'.(i-o) <- v.(i)
            done;
            v'

        let from_position v l len =
            Log.debug (Printf.sprintf "Vector.from_position %s %d %d" (to_string v) l len);
            let n = Array.length v in
            Array.sub v (n-l-1) len


        let is_tainted v = exists V.is_tainted v

        let of_repeat_val v v_len nb =
            let access_mod idx =
                v.(idx mod v_len) in
            let v_array = Array.init (nb*v_len) access_mod in
            v_array

        let concat v1 v2 = Array.append v1 v2
					
    end: T)<|MERGE_RESOLUTION|>--- conflicted
+++ resolved
@@ -475,11 +475,7 @@
                 else
 		  begin
 		    let v = Array.copy v1 in
-<<<<<<< HEAD
-		    let j = ref (sz2-1-up) in
-=======
 		    let j = ref 0 in
->>>>>>> 7274233d
 		    for i = (sz1-1-up) to (sz1-1-low) do
 		      v.(i) <- v2.(!j);
 		      j := !j+1;
