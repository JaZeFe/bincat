--- conflicted
+++ resolved
@@ -22,11 +22,6 @@
 sig
 
   (** [process d fun args] applies to the abstract value [d] the tranfer function corresponding to the call to the function library named [fun] with arguments [args]. 
-<<<<<<< HEAD
 It returns also a boolean true whenever the result is tainted. *) 
-  val process : D.t -> string -> Asm.calling_convention_t -> D.t * bool * Asm.stmt list
-=======
-It returns also the taint of the result *) 
-  val process : D.t -> string -> Asm.exp list -> D.t * Taint.t
->>>>>>> 5002ddce
+  val process : D.t -> string -> Asm.calling_convention_t -> D.t * Taint.t * Asm.stmt list
 end