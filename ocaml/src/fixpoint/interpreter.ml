--- conflicted
+++ resolved
@@ -296,14 +296,6 @@
                     List.fold_left (fun (d, b) stmt -> let d', b' = process_value d stmt fun_stack in d', b||b') (v.Cfa.State.v, false) stmts
                 in
                 v.Cfa.State.v <- d';
-<<<<<<< HEAD
-                let pred = pred_fun v in
-                v.Cfa.State.ip <- Data.Address.add_offset pred.Cfa.State.ip (Z.of_int (List.length pred.Cfa.State.bytes));
-                Log_trace.trace a (fun p -> p "returning from stub to %s" (Data.Address.to_string v.Cfa.State.ip));
-                (* set back the stack register to its pred value *)
-                let stack_register = Register.stack_pointer () in
-                v.Cfa.State.v <- D.copy_register stack_register v.Cfa.State.v pred.Cfa.State.v;
-=======
                 let addrs, _ = D.mem_to_addresses d' ret_addr_exp in 
                 let a = match Data.Address.Set.elements addrs with
                         | [a] -> a
@@ -311,7 +303,6 @@
                         | _l  -> L.abort (fun p->p "multiple return addresses") in
                 v.Cfa.State.ip <- a;
                 Log_trace.trace a (fun p -> p "returning from stub to %s" (Data.Address.to_string v.Cfa.State.ip));
->>>>>>> d5a38c91
                 b||b') false vertices
         in
         vertices, b
