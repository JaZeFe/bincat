(*
    This file is part of BinCAT.
    Copyright 2014-2017 - Airbus Group

    BinCAT is free software: you can redistribute it and/or modify
    it under the terms of the GNU Affero General Public License as published by
    the Free Software Foundation, either version 3 of the License, or (at your
    option) any later version.

    BinCAT is distributed in the hope that it will be useful,
    but WITHOUT ANY WARRANTY; without even the implied warranty of
    MERCHANTABILITY or FITNESS FOR A PARTICULAR PURPOSE.  See the
    GNU Affero General Public License for more details.

    You should have received a copy of the GNU Affero General Public License
    along with BinCAT.  If not, see <http://www.gnu.org/licenses/>.
*)

(** Fixpoint iterator *)

module L = Log.Make(struct let name = "interpreter" end)
<<<<<<< HEAD
 
module Make(D: Domain.T)(Decoder: Decoder.Make) =
struct
    module Decoder = Decoder(D)

=======
module Log_trace = Log.Make(struct let name = "trace" end)

(** external signature of the module *)
module type T =
  sig
    type domain
    module Cfa:
    sig
      type t
      module State:
      sig
	(** data type for the decoding context *)
	  type ctx_t = {
	      addr_sz: int; (** size in bits of the addresses *)
	      op_sz  : int; (** size in bits of operands *)
	    }

	  (** abstract data type of a state *)
	  type t = {
	      id: int; 	     		    (** unique identificator of the state *)
	      mutable ip: Data.Address.t;   (** instruction pointer *)
	      mutable v: domain; 	    (** abstract value *)
	      mutable ctx: ctx_t ; 	    (** context of decoding *)
	      mutable stmts: Asm.stmt list; (** list of statements of the successor state *)
	      mutable final: bool;          (** true whenever a widening operator has been applied to the v field *)
	      mutable back_loop: bool; (** true whenever the state belongs to a loop that is backward analysed *)
	      mutable forward_loop: bool; (** true whenever the state belongs to a loop that is forward analysed in CFA mode *)
	      mutable branch: bool option; (** None is for unconditional predecessor. Some true if the predecessor is a If-statement for which the true branch has been taken. Some false if the false branch has been taken *)
	      mutable bytes: char list;      (** corresponding list of bytes *)
	    mutable is_tainted: bool; (** true whenever a source left value is the stmt list (field stmts) may be tainted *)
	    }
      end
      val init: Data.Address.t -> State.t
      val create: unit -> t
      val add_vertex: t -> State.t -> unit
      val print: string -> string -> t -> unit
      val unmarshal: string -> t
      val marshal: string -> t -> unit
      val init_abstract_value: unit -> domain
      val last_addr: t -> Data.Address.t -> State.t
    end
    val forward_bin: Code.t -> Cfa.t -> Cfa.State.t -> (Cfa.t -> unit) -> Cfa.t
    val forward_cfa: Cfa.t -> Cfa.State.t -> (Cfa.t -> unit) -> Cfa.t 
    val backward: Cfa.t -> Cfa.State.t -> (Cfa.t -> unit) -> Cfa.t
    val interleave_from_cfa: Cfa.t -> (Cfa.t -> unit) -> Cfa.t
  end
    
module Make(D: Domain.T): (T with type domain = D.t) =
  struct

    type domain = D.t

    type import_attrib_type = {
      mutable name: string;
      mutable addr: Z.t option;
      mutable typing_rule: bool;
      mutable tainting_rule: bool;
      mutable stub: bool;
    }

    (** Decoder *)
    module Decoder = Decoder.Make(D)
>>>>>>> 6a6417ce
				 
    (** Control Flow Automaton *)
    module Cfa = Decoder.Cfa

    (** stubs *)
    module Stubs = Stubs.Make(D)

    open Asm
      
    (* Hash table to know when a widening has to be processed, that is when the associated value reaches the threshold Config.unroll *)
    let unroll_tbl: ((Data.Address.t, int * D.t) Hashtbl.t) ref = ref (Hashtbl.create 1000)

    (* Hash table to store number of times a function has been analysed *)
    let fun_unroll_tbl: (Data.Address.t, int) Hashtbl.t = Hashtbl.create 10
      
    (* current unroll value *)
    (* None is for the default value set in Config *)
    let unroll_nb = ref None

    (** opposite the given comparison operator *)
    let inv_cmp (cmp: Asm.cmp): Asm.cmp =
      match cmp with
      | EQ  -> NEQ
      | NEQ -> EQ
      | LT  -> GEQ
      | GEQ -> LT
      | LEQ -> GT
      | GT  -> LEQ
		 
    let restrict (d: D.t) (e: Asm.bexp) (b: bool): (D.t * bool) =
      L.debug (fun p -> p "restrict: e=%s b=%B" (Asm.string_of_bexp e true) b);
      let rec process e b =
        match e with
        | BConst b' 		  -> if b = b' then d, false else D.bot, false
        | BUnOp (LogNot, e) 	  -> process e (not b)
					     
        | BBinOp (LogOr, e1, e2)  ->
           let v1, b1 = process e1 b in
           let v2, b2 = process e2 b in
	   let is_tainted = if b then b1||b2 else b1&&b2 in
           if b then D.join v1 v2, is_tainted
           else D.meet v1 v2, is_tainted
		       
        | BBinOp (LogAnd, e1, e2) ->
           let v1, b1 = process e1 b in
           let v2, b2 = process e2 b in
	   let is_tainted = if b then b1&&b2 else b1||b2 in
           if b then D.meet v1 v2, is_tainted
           else D.join v1 v2, is_tainted
		       
        | Asm.Cmp (cmp, e1, e2)   ->
           let cmp' = if b then cmp else inv_cmp cmp in
           D.compare d e1 cmp' e2
      in
      process e b

	      		   
    (** widen the given state with all previous vertices that have the same ip as v *)
    let widen prev v =
      let join_v = D.join prev v.Cfa.State.v in
      v.Cfa.State.final <- true;
      v.Cfa.State.v <- D.widen prev join_v
			       
			       
    (** update the abstract value field of the given vertices wrt to their list of statements and the abstract value of their predecessor 
    the widening may be also launched if the threshold is reached *)
    let update_abstract_value (g: Cfa.t) (v: Cfa.State.t) (ip: Data.Address.t) (process_stmts: Cfa.t -> Cfa.State.t -> Data.Address.t -> Cfa.State.t list): Cfa.State.t list =
      try
        let l = process_stmts g v ip in
        List.iter (fun v ->
            let n, jd =
              try
		let n', jd' = Hashtbl.find !unroll_tbl ip in
		let d' = D.join jd' v.Cfa.State.v in
		Hashtbl.replace !unroll_tbl ip (n'+1, d'); n'+1, jd'
              with Not_found ->
		Hashtbl.add !unroll_tbl v.Cfa.State.ip (1, v.Cfa.State.v);
		1, v.Cfa.State.v
            in
	    let nb_max =
	      match !unroll_nb with
	      | None -> !Config.unroll
	      | Some n -> n
	    in
            if n <= nb_max then
              ()
            else
	      begin
		L.analysis (fun p -> p "widening occurs at %s" (Data.Address.to_string ip));
		widen jd v
	      end
        ) l;

       List.fold_left (fun l' v -> if D.is_bot v.Cfa.State.v then
                                      begin
					L.analysis (fun p -> p "unreachable state at address %s" (Data.Address.to_string ip));
					Cfa.remove_state g v; l'
                                      end
	 else v::l') [] l (* TODO: optimize by avoiding creating a state then removing it if its abstract value is bot *)
      with Exceptions.Empty _ -> L.analysis (fun p -> p "No new reachable states from %s\n" (Data.Address.to_string ip)); []
								
 
    (*************************** Forward from binary file ************************)
    (*****************************************************************************)

   
    (** returns true whenever the given list of statements has a jump stmt (Jmp, Call, Return) *)
    let rec has_jmp stmts =
        match stmts with
        | [] -> false
        | s::stmts' ->
             match s with
             | Call _ | Return  | Jmp _ -> true
             | If (_, tstmts, estmts)   -> (has_jmp tstmts) || (has_jmp estmts)
             | _ 		        -> (has_jmp stmts')

    let unroll_wrapper (f: unit -> int): unit =
      try
	match !unroll_nb with
	| Some _ -> ()
	| None ->
	   let n = f () in
	   unroll_nb := Some n;
	   L.analysis (fun p -> p "automatic loop unrolling detection. Computed value is 0x%x" n)
      with _ -> ()
      
    exception Jmp_exn

    type fun_stack_t = ((string * string) option * Data.Address.t * Cfa.State.t * (Data.Address.t, int * D.t) Hashtbl.t) list ref
    
    let rec process_value (d: D.t) (s: Asm.stmt) (fun_stack: fun_stack_t) =
        L.debug (fun p -> p "process_value ---------\n%s\n---------\n%s\n---------" (String.concat " " (D.to_string d)) (Asm.string_of_stmt s true));
      try
        let res, tainted = 
            match s with
            | Nop 				 -> d, false
            | If (e, then_stmts, else_stmts) -> process_if d e then_stmts else_stmts fun_stack   
            | Set (dst, src) 		 -> D.set dst src d
            | Directive (Remove r) 		 -> let d' = D.remove_register r d in Register.remove r; d', false
            | Directive (Forget lval) 		 -> D.forget_lval lval d, false
            | Directive (Unroll (e, bs)) ->
               begin
                 try
                   let f () = min ((Z.to_int (D.value_of_exp d e)) + 1) bs in
                   unroll_wrapper f
                 with _ -> ()
               end;
              d, false
                 
            | Directive (Default_unroll) ->
               L.analysis (fun p -> p "set unroll parameter to its default value");
              unroll_nb := None;
              d, false

            | Asm.Directive (Asm.Unroll_until (addr, cmp, terminator, upper_bound, sz)) ->
               begin
                 try
                   let f () =
                     D.get_offset_from addr cmp terminator upper_bound sz d
                   in
                   unroll_wrapper f;
                 with _ -> ()
               end;
               d, false
                
            | Directive (Taint (e, lv)) 	 ->
               begin
                 let cond =
                   match e with
                   | None -> true
                   | Some c -> D.is_tainted c d  
                 in
                 match lv with
                 | V (T r) ->
                   let mask = Config.Taint (Bits.ff ((Register.size r) / 8)) in
                   if cond then
                     D.taint_register_mask r mask d, true
                   else
                     d, false
                 | M (_, 8) ->
                    if cond then
                      try
                        match Data.Address.Set.elements (fst (D.mem_to_addresses d (Lval lv))) with
                        | [a] -> D.taint_address_mask a (Config.Taint (Z.of_int 0xff)) d, true
                        | _ -> raise Exit 
                      with _ -> L.analysis (fun p -> p "Tainting directive ignored"); d, false
                    else
                      d, false
                 | _ -> L.analysis (fun p -> p "Tainting directive for %s ignored" (Asm.string_of_lval lv false)); d, false   
               end
            | Directive (Type (lv, t)) -> D.set_type lv t d, false
            | Directive (Stub (fun_name, args)) -> Stubs.process d fun_name args
               (* fun_stack := List.tl !fun_stack; *)
            | _ 				 -> raise Jmp_exn
          in L.debug (fun p -> p "process_value returns taint : %B"  tainted); res, tainted
      with Exceptions.Empty _ -> D.bot,false
    and process_if (d: D.t) (e: Asm.bexp) (then_stmts: Asm.stmt list) (else_stmts: Asm.stmt list) fun_stack =
      if has_jmp then_stmts || has_jmp else_stmts then
             raise Jmp_exn
           else
             let dt, bt = List.fold_left (fun (d, b) s -> let d', b' = process_value d s fun_stack in d', b||b') (restrict d e true) then_stmts in
             let de, be = List.fold_left (fun (d, b) s -> let d', b' = process_value d s fun_stack in d', b||b') (restrict d e false) else_stmts in
             D.join dt de, bt||be

   
    let process_ret (fun_stack: fun_stack_t) v =
      try
	begin
	let d = v.Cfa.State.v in
	let d', ipstack, prev_unroll_tbl =
            let _f, ipstack, _v, prev_unroll_tbl = List.hd !fun_stack in
            fun_stack := List.tl !fun_stack;	
            (* check and apply tainting and typing rules *)
	    (* 1. check for assert *)
	    (* 2. taint ret *)
	    (* 3. type ret *)
            d, Some ipstack, prev_unroll_tbl
	    in   
	    (* check whether instruction pointers supposed and effective do agree *)
	    try
              let sp = Register.stack_pointer () in
              let ip_on_stack, is_tainted = D.mem_to_addresses d' (Asm.Lval (Asm.M (Asm.Lval (Asm.V (Asm.T sp)), (Register.size sp)))) in
              match Data.Address.Set.elements (ip_on_stack) with
              | [a] -> 
		 v.Cfa.State.ip <- a;
		 begin
		   match ipstack with
		   | Some ip' -> 
                      if not (Data.Address.equal ip' a) then
			L.analysis (fun p -> p "computed instruction pointer %s differs from instruction pointer found on the stack %s at RET instruction"
			  (Data.Address.to_string ip') (Data.Address.to_string a))
		   | None -> ()
		 end;
		 unroll_tbl := prev_unroll_tbl;
		 Some v, is_tainted
              | _ -> raise Exit
	    with
              _ -> L.abort (fun p -> p "computed instruction pointer at return instruction is either undefined or imprecise")
	  end
	with Failure "hd" -> L.analysis (fun p -> p "RET without previous CALL at address %s" (Data.Address.to_string v.Cfa.State.ip)); None, false
		       

    (** returns the result of the transfert function corresponding to the statement on the given abstract value *)
    let import_call vertices a (pred_fun: Cfa.State.t -> Cfa.State.t) fun_stack =
        let fundec = Hashtbl.find Decoder.Imports.tbl a in
        L.analysis (fun p -> p "at %s: library call for %s found. Looking for a stub." (Data.Address.to_string a) (fundec.Decoder.Imports.name));
        let b =
            List.fold_left (fun b v ->
                let stmts = fundec.Decoder.Imports.prologue @ fundec.Decoder.Imports.stub @ fundec.Decoder.Imports.epilogue in
                if stmts <> [] then
                    Config.interleave := true;
                let d', b' =
                    List.fold_left (fun (d, b) stmt -> let d', b' = process_value d stmt fun_stack in d', b||b') (v.Cfa.State.v, false) stmts
                in
                v.Cfa.State.v <- d';
                let pred = pred_fun v in
                v.Cfa.State.ip <- Data.Address.add_offset pred.Cfa.State.ip (Z.of_int (List.length pred.Cfa.State.bytes));
                (* set back the stack register to its pred value *)
                let stack_register = Register.stack_pointer () in
                v.Cfa.State.v <- D.copy_register stack_register v.Cfa.State.v pred.Cfa.State.v;
                b||b') false vertices
        in
        vertices, b
		
    let process_stmts fun_stack g (v: Cfa.State.t) (ip: Data.Address.t): Cfa.State.t list =
        let fold_to_target (apply: Data.Address.t -> unit) (vertices: Cfa.State.t list) (target: Asm.exp) (ip_pred: Cfa.State.t -> Cfa.State.t) : (Cfa.State.t list * bool) =
            let import = ref false in
            let res =
                List.fold_left (fun (l, b) v ->
                    try
                        let addrs, is_tainted = D.mem_to_addresses v.Cfa.State.v target in
                        let addresses = Data.Address.Set.elements addrs in
                        match addresses with
                        | [a] ->
                          begin
                              try let res = import_call [v] a ip_pred fun_stack in import := true; res
                              with Not_found -> v.Cfa.State.ip <- a; apply a; v::l, b||is_tainted
                          end
                        | [] -> L.abort (fun p -> p "Unreachable jump target from ip = %s\n" (Data.Address.to_string v.Cfa.State.ip))
                        | l -> L.abort (fun p -> p "Please select between the addresses %s for jump target from %s\n"
                                              (List.fold_left (fun s a -> s^(Data.Address.to_string a)) "" l) (Data.Address.to_string v.Cfa.State.ip))
                    with
                    | Exceptions.Too_many_concrete_elements _ as e ->
                       L.exc e (fun p -> p "Uncomputable set of address targets for jump at ip = %s\n" (Data.Address.to_string v.Cfa.State.ip));
                      L.abort (fun p -> p "Uncomputable set of address targets for jump at ip = %s\n" (Data.Address.to_string v.Cfa.State.ip))
                ) ([], false) vertices
            in
            if !import then fun_stack := List.tl !fun_stack;
            res

      in
      let add_to_fun_stack a =
	begin
	    try
	      let n' = (Hashtbl.find fun_unroll_tbl a) + 1 in
	      if n' <= !Config.fun_unroll then
		  Hashtbl.replace fun_unroll_tbl a n'
	      else
		L.abort (fun p -> p "function at %s has been analysed more than %d times. Analysis stops" (Data.Address.to_string a) !Config.fun_unroll)
	  with Not_found -> Hashtbl.add fun_unroll_tbl a 1
	end;
	let f =
          try
            Some (Hashtbl.find Config.import_tbl (Data.Address.to_int a))
          with Not_found -> None
	in
	fun_stack := (f, ip, v, !unroll_tbl)::!fun_stack;
	unroll_tbl := Hashtbl.create 1000
      in
      let copy v d branch is_pred =
	(* TODO: optimize with Cfa.State.copy that copies every field and then here some are updated => copy them directly *)
        let v' = Cfa.copy_state g v in
        v'.Cfa.State.stmts <- [];
        v'.Cfa.State.v <- d;
        v'.Cfa.State.branch <- branch;
        v'.Cfa.State.bytes <- [];
        if is_pred then
          Cfa.add_successor g v v'
        else
          Cfa.add_successor g (Cfa.pred g v) v';
        v'
      in
      

      let rec process_if_with_jmp (vertices: Cfa.State.t list) (e: Asm.bexp) (istmts: Asm.stmt list) (estmts: Asm.stmt list) =
	let process_branch stmts branch =
	  let vertices', b = (List.fold_left (fun (l, b) v ->
					      try
						let d, is_tainted = restrict v.Cfa.State.v e branch in
						if D.is_bot d then
						  l, b
						else
						  (copy v d (Some true) false)::l, b||is_tainted
					      with Exceptions.Empty _ -> l, b) ([], false) vertices)
	  in
	  let vert, b' = process_list vertices' stmts in
	  vert, b||b'
	in
	let then', bt = process_branch istmts true in
	let else', be = process_branch estmts false in
	List.iter (fun v -> Cfa.remove_state g v) vertices;
	then' @ else', be||bt
     
	      
      and process_vertices (vertices: Cfa.State.t list) (s: Asm.stmt): (Cfa.State.t list * bool) =
        try
          List.fold_left (fun (l, b) v -> let d, b' = process_value v.Cfa.State.v s fun_stack in v.Cfa.State.v <- d; v::l, b||b') ([], false) vertices
        with Jmp_exn ->
             match s with 
             | If (e, then_stmts, else_stmts) -> process_if_with_jmp vertices e then_stmts else_stmts
		
             | Jmp (A a) ->
		begin
		  try
		    let res = import_call vertices a (fun v -> Cfa.pred g (Cfa.pred g v)) fun_stack in
		    fun_stack := List.tl !fun_stack;
		    res
		  with Not_found ->
		    List.map (fun v -> v.Cfa.State.ip <- a; v) vertices, false		      
		end
		  
             | Jmp (R target) ->
		  fold_to_target (fun _a -> ()) vertices target (fun v -> Cfa.pred g (Cfa.pred g v))
			 
             | Call (A a) ->
		begin
		  try		   
		    import_call vertices a (fun v -> Cfa.pred g v) fun_stack 
		  with Not_found ->
		    add_to_fun_stack a;
		    List.iter (fun v -> v.Cfa.State.ip <- a) vertices;
		    vertices, false
		end
	     | Call (R target) -> fold_to_target add_to_fun_stack vertices target (fun v -> Cfa.pred g v)
		
             | Return -> List.fold_left (fun (l, b) v ->
			     let v', b' = process_ret fun_stack v in
			     match v' with
			     | None -> l, b||b'
			     | Some v -> v::l, b||b') ([], false) vertices
				  
             | _       -> vertices, false
			    
      and process_list (vertices: Cfa.State.t list) (stmts: Asm.stmt list): (Cfa.State.t list * bool) =
        match stmts with
        | s::stmts ->
	   let new_vert, tainted = begin
	     try
               let (new_vertices: Cfa.State.t list), (b: bool) = process_vertices vertices s in
               let vert, b' = process_list new_vertices stmts in vert, (b||b')
	     with Exceptions.Bot_deref -> [], false (* in case of undefined dereference corresponding vertices are no more explored. They are not added to the waiting list neither *)
	   end
           in 
           L.debug (fun p->p "process_list returns tainted: %B" tainted);
           new_vert, tainted
        | []       -> vertices, false
      in
      let vstart = copy v v.Cfa.State.v None true
      in
      vstart.Cfa.State.ip <- ip;
      vstart.Cfa.State.is_tainted <- false;
      let vertices, b = process_list [vstart] v.Cfa.State.stmts in
      if b then
	begin
	  v.Cfa.State.is_tainted <- true;
	  List.iter (fun (_f, _ip, v, _tbl) -> v.Cfa.State.is_tainted <- true) !fun_stack
	end;
      vertices

    (** [filter_vertices subsuming g vertices] returns vertices in _vertices_ that are not already in _g_ (same address and same decoding context and subsuming abstract value if subsuming = true) *)
    let filter_vertices (subsuming: bool) g vertices =
      (* predicate to check whether a new state has to be explored or not *)
      let same prev v' =
        Data.Address.equal prev.Cfa.State.ip v'.Cfa.State.ip &&
          prev.Cfa.State.ctx.Cfa.State.addr_sz = v'.Cfa.State.ctx.Cfa.State.addr_sz &&
            prev.Cfa.State.ctx.Cfa.State.op_sz = v'.Cfa.State.ctx.Cfa.State.op_sz &&
              (* fixpoint reached *)
              D.is_subset v'.Cfa.State.v prev.Cfa.State.v
      in
      List.fold_left (fun l v ->
          try
            (* filters on cutting instruction pointers *)
            if Config.SAddresses.mem (Data.Address.to_int v.Cfa.State.ip) !Config.blackAddresses then
              begin
              L.analysis (fun p -> p "Address %s reached but not explored because it belongs to the cut off branches\n"
						(Data.Address.to_string v.Cfa.State.ip));
              raise Exit
              end
            else
              (* explore if a greater abstract state of v has already been explored *)
              if subsuming then
		Cfa.iter_state (fun prev ->
                  if v.Cfa.State.id = prev.Cfa.State.id then
                    ()
                  else
                    if same prev v then raise Exit
                ) g;
            v::l
          with
            Exit -> l
        ) [] vertices

    (** fixpoint iterator to build the CFA corresponding to the provided code starting from the initial state s. 
     g is the initial CFA reduced to the singleton s *) 
    let forward_bin (code: Code.t) (g: Cfa.t) (s: Cfa.State.t) (dump: Cfa.t -> unit): Cfa.t =
      let module Vertices = Set.Make(Cfa.State) in
      (* check whether the instruction pointer is in the black list of addresses to decode *)
      if Config.SAddresses.mem (Data.Address.to_int s.Cfa.State.ip) !Config.blackAddresses then
        L.abort (fun p -> p "Interpreter not started as the entry point belongs to the cut off branches\n");
      (* boolean variable used as condition for exploration of the CFA *)
      let continue = ref true		      in
      (* set of waiting nodes in the CFA waiting to be processed *)
      let waiting  = ref (Vertices.singleton s) in
      (* set d to the initial internal state of the decoder *)
      let d = ref (Decoder.init ())             in
      (* function stack *)
      let fun_stack = ref []                    in
      let hash_add_or_append htbl key rules = try
        let existing = Hashtbl.find htbl key in
            Hashtbl.replace htbl key (rules @ existing)
        with Not_found -> Hashtbl.add htbl key rules
      in
      (* compute override rules to apply *)
      let overrides = Hashtbl.create 5 in
      Hashtbl.iter (fun z rules ->
	let ip = Data.Address.of_int Data.Address.Global z !Config.address_sz in
	let check reg vals =
	      (* check the size of taint mask is compatible with the size of the register *)
	  let len = Register.size reg in
	  List.iter (fun v -> if String.length (Bits.z_to_bit_string v) > len then
	      L.abort (fun p -> p "Illegal taint mask for register %s" (Register.name reg))) vals
	in
	let rules' =
	  List.map (fun (rname, rfun) ->
        let reg = Register.of_name rname in
        let rule = rfun reg in
	    begin
	      match rule with
	      | Config.Taint v -> check reg [v]
	      | Config.TMask (v, m) -> check reg [v ; m]
	    end;
	    D.taint_register_mask reg rule) rules
	in
        hash_add_or_append overrides ip rules'
      ) Config.reg_override;
      if L.log_info () then
        begin
          let empty_desc = {
              name = "n/a";
              addr = None;
              typing_rule = false;
              tainting_rule = false;
              stub = false;
            } in
          let yesno b = if b then "YES" else "no" in
          let itbl = Hashtbl.create 5 in
          Hashtbl.iter (fun a (libname, fname) ->
            let func_desc = { empty_desc with
              name = libname ^ "." ^ fname;
              addr = Some a;
            } in
            Hashtbl.add itbl fname func_desc) Config.import_tbl;
          Hashtbl.iter (fun name _typing_rule ->
            let func_desc =
              try
                Hashtbl.find itbl name
              with Not_found -> { empty_desc with name = "?." ^ name } in
            Hashtbl.replace itbl name { func_desc with typing_rule=true })  Config.typing_rules;
          Hashtbl.iter (fun  (libname, name) (_callconv, _taint_ret, _taint_args) ->
            let func_desc =
              try
                Hashtbl.find itbl name
              with Not_found -> { empty_desc with name = libname ^ "." ^ name } in
            Hashtbl.replace itbl name { func_desc with tainting_rule=true })  Config.tainting_rules;
          Hashtbl.iter (fun name _stub  ->
            let func_desc =
              try
                Hashtbl.find itbl name
              with Not_found -> { empty_desc with name = "?." ^ name } in
            Hashtbl.replace itbl name { func_desc with stub=true })  Decoder.Imports.stdcall_stubs;

          let addr_to_str x = match x with
            | Some a -> 
               begin (* too bad we can't format "%%0%ix" to make a new format *)
                 match !Config.address_sz with
                 | 16 -> Printf.sprintf "%04x" (Z.to_int a)
                 | 32 -> Printf.sprintf "%08x" (Z.to_int a)
                 | 64 -> Printf.sprintf "%016x" (Z.to_int a)
                 | _ ->  Printf.sprintf "%x" (Z.to_int a)
               end
            | None -> "?"
          in
          L.info (fun p -> p "Dumping state of imports");
          Hashtbl.iter (fun _name func_desc ->
            L.info (fun p -> p "| IMPORT %-30s addr=%-16s typing=%-3s tainting=%-3s stub=%-3s"
              func_desc.name (addr_to_str func_desc.addr) 
              (yesno func_desc.typing_rule) (yesno func_desc.tainting_rule) (yesno func_desc.stub)))
            itbl;
          L.info (fun p -> p "End of dump");
        end;

    List.iter (fun (tbl, region) ->
        Hashtbl.iter (fun z rules ->
            let ip = Data.Address.of_int Data.Address.Global z !Config.address_sz in
            let check vals =
                List.iter (fun v ->
                    let sz = String.length (Bits.z_to_bit_string v) in
                    if  sz <> 8 && sz <> 0 then
                        L.abort (fun p -> p "Illegal taint mask for address %s" (Data.Address.to_string ip))) vals
            in
            let rules' =
                List.map (fun (a, rule) ->
                    L.debug (fun p -> p "Adding override rule for address 0x%x" (Z.to_int a));
                    begin
                        match rule with
                        | Config.Taint v -> check [v]
                        | Config.TMask (v, m) -> check [v ; m]
                    end;
                    D.taint_address_mask (Data.Address.of_int region a !Config.address_sz) rule) rules
            in
            hash_add_or_append overrides ip rules'

        ) tbl)
        [(Config.mem_override, Data.Address.Global) ;
         (Config.stack_override, Data.Address.Stack) ; (Config.heap_override, Data.Address.Heap)];
      while !continue do
        (* a waiting node is randomly chosen to be explored *)
        let v = Vertices.choose !waiting in
        waiting := Vertices.remove v !waiting;
        begin
          try
            Log.current_address := Some v.Cfa.State.ip;
            (* the subsequence of instruction bytes starting at the offset provided the field ip of v is extracted *)
            let text'        = Code.sub code v.Cfa.State.ip						         in
            (* the corresponding instruction is decoded and the successor state of v are computed and added to    *)
            (* the CFA                                                                                             *)
            (* except the abstract value field which is set to v.Cfa.State.value. The right value will be          *)
            (* computed next step                                                                                  *)
            (* the new instruction pointer (offset variable) is also returned                                      *)
            let r = Decoder.parse text' g !d v v.Cfa.State.ip (new Cfa.oracle v.Cfa.State.v)                   in
            begin
            match r with
            | Some (v, ip', d') ->
               L.debug(fun p -> p "Decoded instruction at %s #############################" (Data.Address.to_string v.Cfa.State.ip));
               Log_trace.trace v.Cfa.State.ip (fun p -> p "%s" (Asm.string_of_stmts v.Cfa.State.stmts true));
               (* these vertices are updated by their right abstract values and the new ip                         *)
               let new_vertices = update_abstract_value g v ip' (process_stmts fun_stack)                in
	       	(* add overrides if needed *)
	       let new_vertices =
		 try
		   let rules = Hashtbl.find overrides v.Cfa.State.ip in
		   L.analysis (fun p -> p "applied tainting (%d) override(s)" (List.length rules));
		   List.map (fun v ->
		     v.Cfa.State.v <- List.fold_left (fun d f -> f d) v.Cfa.State.v rules; v) new_vertices
		 with
		   Not_found -> new_vertices
	       in
	       (* among these computed vertices only new are added to the waiting set of vertices to compute       *)
               let vertices'  = filter_vertices true g new_vertices in
               List.iter (fun v -> waiting := Vertices.add v !waiting) vertices';
               (* udpate the internal state of the decoder *)
               d := d'
            | None -> ()
            end;
            Log.latest_finished_address := Some v.Cfa.State.ip;  (* v.Cfa.State.ip can change because of calls and jumps *)

          with
          | Exceptions.Too_many_concrete_elements _ as e -> L.exc e (fun p -> p "imprecision here"); dump g; L.abort (fun p -> p "analysis stopped (computed value too much imprecise)")
          | e			  -> L.exc e (fun p -> p "Unexpected exception"); dump g; raise e
        end;
        (* boolean condition of loop iteration is updated *)
        continue := not (Vertices.is_empty !waiting);
      done;
      g								      
	
   
    (******************** BACKWARD *******************************)
    (*************************************************************)
    let back_add_sub op dst e1 e2 d =
      match e1, e2 with
      | Lval lv1, Lval lv2 ->
	 let e = Lval dst in
	 let d', b = D.set lv1 (BinOp (op, e, e2)) d in
	 let d, b' = D.set lv2 (BinOp (op, e, e1)) d' in
	 d, b||b'
		 
      | Lval lv, e
      | e, Lval lv -> 
	 let e' = Lval dst in
	 D.set lv (BinOp (op, e', e)) d
      | _ -> D.forget_lval dst d, false
			   
    let back_set (dst: Asm.lval) (src: Asm.exp) (d: D.t): (D.t * bool) =
      match src with
      | Lval lv -> D.set lv (Lval dst) d
      | UnOp (Not, Lval lv) -> D.set lv (UnOp (Not, Lval dst)) d 
      | BinOp (Add, e1, e2)  -> back_add_sub Sub dst e1 e2 d
      | BinOp (Sub, e1, e2) -> back_add_sub Add dst e1 e2 d
      | _ -> D.forget_lval dst d, false 
	
    (** backward transfert function on the given abstract value *)
    let backward_process (branch: bool option) (d: D.t) (stmt: Asm.stmt) : (D.t * bool) =
      (* BE CAREFUL: this function does not apply to nested if statements *)
      let rec back d stmt =
	match stmt with
	| Call _
	| Return
	| Jmp _
	| Nop -> d, false
	| Directive (Forget _) -> d, false 
	| Directive (Remove r) -> D.add_register r d, false
	| Directive (Taint _) -> D.forget d, false
	| Directive (Type _) -> D.forget d, false
	| Directive (Unroll _) -> d, false
	| Directive (Unroll_until _) -> d, false
	| Directive Default_unroll -> d, false
	| Directive (Stub _) -> d, false
	| Set (dst, src) -> back_set dst src d
	| Assert (_bexp, _msg) -> d, false (* TODO *)
	| If (e, istmts, estmts) ->
	   match branch with
	   | Some true -> let d', b = List.fold_left (fun (d, b) s -> let d', b' = back d s in d', b||b') (d, false) istmts in let v, b' = restrict d' e true in v, b||b'
	   | Some false -> let d', b = List.fold_left (fun (d, b) s -> let d', b' = back d s in d', b||b') (d, false) estmts in let v, b' = restrict d' e false in v, b||b'
	   | None -> D.forget d, false
      in
      back d stmt

    let back_update_abstract_value (g:Cfa.t) (v: Cfa.State.t) (ip: Data.Address.t) (pred: Cfa.State.t): Cfa.State.t list =
      let backward _g v _ip =
	let d', is_tainted = List.fold_left (fun (d, b) s ->
	  let d', b' = backward_process v.Cfa.State.branch d s in
	  d', b||b') (v.Cfa.State.v, false) (List.rev pred.Cfa.State.stmts)
	in
	let d' = D.meet pred.Cfa.State.v d' in
	pred.Cfa.State.v <- D.meet pred.Cfa.State.v d';
        L.debug (fun p->p "taint : back lol %B" is_tainted);
	pred.Cfa.State.is_tainted <- is_tainted;
	[pred]
      in
      update_abstract_value g v ip backward
      
			      
    let back_unroll g v pred =
      if v.Cfa.State.final then
	begin
	  v.Cfa.State.final <- false;
	  let new_pred = Cfa.copy_state g v in
	  new_pred.Cfa.State.back_loop <- true;
	  Cfa.remove_successor g pred v;
	  Cfa.add_state g new_pred;
	  Cfa.add_successor g pred new_pred;
	  Cfa.add_successor g new_pred v;
	  new_pred
	end
      else
	pred

    (*************************************)
    (* FORWARD AUXILARY FUNCTIONS ON CFA *)
    (*************************************)
    let unroll g v succ =
      if v.Cfa.State.final then
	begin
	  v.Cfa.State.final <- false;
	  let new_succ = Cfa.copy_state g v in
	  new_succ.Cfa.State.forward_loop <- true;
	  Cfa.remove_successor g v succ;
	  Cfa.add_state g new_succ;
	  Cfa.add_successor g v new_succ;
	  Cfa.add_successor g new_succ succ;
	  new_succ
	end
      else
	succ

      
    let forward_process (d: D.t) (stmt: Asm.stmt) (branch: bool option): (D.t * bool) =
      (* function stack *)
      let fun_stack = ref [] in
      let rec forward (d: D.t) (stmt: Asm.stmt): (D.t * bool) =
	match stmt with
	| Asm.Nop 
	| Asm.Directive (Asm.Forget _) 
	| Asm.Directive (Asm.Remove _)
	| Asm.Directive (Asm.Taint _)
	| Asm.Directive (Asm.Type _)
	| Asm.Directive (Asm.Unroll _)
	| Asm.Directive (Asm.Stub _)
	| Asm.Directive (Asm.Unroll_until _)
	| Asm.Directive Asm.Default_unroll
	| Asm.Jmp (Asm.A _)
	| Asm.Return
	| Asm.Call (Asm.A _) -> d, false
	| Asm.Set (dst, src) -> D.set dst src d
	| Assert (_bexp, _msg) -> d, false (* TODO *)
	| Asm.If (e, istmts, estmts) ->
	   begin
	     try process_if d e istmts estmts fun_stack
	     with Jmp_exn ->
	       match branch with
	       | Some true -> List.fold_left (fun (d, b) stmt -> let d', b' = forward d stmt in d', b||b') (restrict d e true) istmts
	       | Some false -> List.fold_left (fun (d, b) stmt -> let d', b' = forward d stmt in d', b||b') (restrict d e false) estmts
	       | None -> L.abort (fun p -> p "Illegal call to Interpreter.forward_process")
	   end
	| Asm.Call (Asm.R _) -> D.forget d, true
	| Asm.Jmp (Asm.R _) -> D.forget d, true (* TODO may be more precise but check whether the target is really in the CFA. If not then go back to forward_bin for that branch *)
      in
      forward d stmt
	      
    let forward_abstract_value (g:Cfa.t) (succ: Cfa.State.t) (ip: Data.Address.t) (v: Cfa.State.t): Cfa.State.t list =
      let forward _g v _ip =
	let d', is_tainted = List.fold_left (fun (d, b) s ->
				 let d', b' = forward_process d s (succ.Cfa.State.branch) in
				 d', b||b') (v.Cfa.State.v, false) (succ.Cfa.State.stmts)
       in
        L.debug (fun p->p "forward_abstract_value taint : %B" is_tainted);
      	succ.Cfa.State.v <- D.meet succ.Cfa.State.v d';
	succ.Cfa.State.is_tainted <- is_tainted;
	[succ]
      in
      update_abstract_value g v ip forward
	
    (****************************)
    (* FIXPOINT ON CFA *)
    (****************************)
      let cfa_iteration (update_abstract_value: Cfa.t -> Cfa.State.t -> Data.Address.t -> Cfa.State.t list -> Cfa.State.t list)
			(next: Cfa.t -> Cfa.State.t -> Cfa.State.t list)
			(unroll: Cfa.t -> Cfa.State.t -> Cfa.State.t -> Cfa.State.t) (g: Cfa.t) (s: Cfa.State.t) (dump: Cfa.t -> unit): Cfa.t =
	if D.is_bot s.Cfa.State.v then
	begin
	  dump g;
	  L.abort (fun p -> p "analysis not started: empty meet with previous computed value")
	end
      else
	let module Vertices = Set.Make(Cfa.State) in
	let continue = ref true in
	let waiting = ref (Vertices.singleton s) in
	try
	  while !continue do
	    let v = Vertices.choose !waiting in	
	    waiting := Vertices.remove v !waiting;
	    let v' = next g v in
	    let new_vertices = List.fold_left (fun l v' -> (update_abstract_value g v v'.Cfa.State.ip [v'])@l) [] v' in
	    let new_vertices' = List.map (unroll g v) new_vertices in
	    let vertices' = filter_vertices false g new_vertices' in
	    List.iter (fun v -> waiting := Vertices.add v !waiting) vertices';
	    continue := not (Vertices.is_empty !waiting)
	  done;
	  g
	with
	| Invalid_argument _ -> L.analysis (fun p -> p "entry node of the CFA reached"); g
	| e -> dump g; raise e
			     
      let backward (g: Cfa.t) (s: Cfa.State.t) (dump: Cfa.t -> unit): Cfa.t =
	    cfa_iteration (fun g v ip vert -> back_update_abstract_value g v ip (List.hd vert))
		  (fun g v -> [Cfa.pred g v]) back_unroll g s dump		    
          
      let forward_cfa (g: Cfa.t) (s: Cfa.State.t) (dump: Cfa.t -> unit): Cfa.t =
	    cfa_iteration (fun g v ip vert -> List.fold_left (fun l v' -> (forward_abstract_value g v ip v')@l) [] vert)
		  Cfa.succs unroll g s dump
      
    (************* INTERLEAVING OF FORWARD/BACKWARD ANALYSES *******)
    (***************************************************************)
  	  
      let interleave_from_cfa (g: Cfa.t) (dump: Cfa.t -> unit): Cfa.t =
	    L.analysis (fun p -> p "entering interleaving mode");
	    let process mode cfa =
	      Hashtbl.clear !unroll_tbl;
	      List.fold_left (fun g s0 -> mode g s0 dump) cfa (Cfa.sinks cfa)
	    in
	    let g_bwd = process backward g in
	    process forward_cfa g_bwd
  end
     <|MERGE_RESOLUTION|>--- conflicted
+++ resolved
@@ -19,64 +19,13 @@
 (** Fixpoint iterator *)
 
 module L = Log.Make(struct let name = "interpreter" end)
-<<<<<<< HEAD
- 
+module Log_trace = Log.Make(struct let name = "trace" end)
+
 module Make(D: Domain.T)(Decoder: Decoder.Make) =
 struct
+
+    (** Decoder *)
     module Decoder = Decoder(D)
-
-=======
-module Log_trace = Log.Make(struct let name = "trace" end)
-
-(** external signature of the module *)
-module type T =
-  sig
-    type domain
-    module Cfa:
-    sig
-      type t
-      module State:
-      sig
-	(** data type for the decoding context *)
-	  type ctx_t = {
-	      addr_sz: int; (** size in bits of the addresses *)
-	      op_sz  : int; (** size in bits of operands *)
-	    }
-
-	  (** abstract data type of a state *)
-	  type t = {
-	      id: int; 	     		    (** unique identificator of the state *)
-	      mutable ip: Data.Address.t;   (** instruction pointer *)
-	      mutable v: domain; 	    (** abstract value *)
-	      mutable ctx: ctx_t ; 	    (** context of decoding *)
-	      mutable stmts: Asm.stmt list; (** list of statements of the successor state *)
-	      mutable final: bool;          (** true whenever a widening operator has been applied to the v field *)
-	      mutable back_loop: bool; (** true whenever the state belongs to a loop that is backward analysed *)
-	      mutable forward_loop: bool; (** true whenever the state belongs to a loop that is forward analysed in CFA mode *)
-	      mutable branch: bool option; (** None is for unconditional predecessor. Some true if the predecessor is a If-statement for which the true branch has been taken. Some false if the false branch has been taken *)
-	      mutable bytes: char list;      (** corresponding list of bytes *)
-	    mutable is_tainted: bool; (** true whenever a source left value is the stmt list (field stmts) may be tainted *)
-	    }
-      end
-      val init: Data.Address.t -> State.t
-      val create: unit -> t
-      val add_vertex: t -> State.t -> unit
-      val print: string -> string -> t -> unit
-      val unmarshal: string -> t
-      val marshal: string -> t -> unit
-      val init_abstract_value: unit -> domain
-      val last_addr: t -> Data.Address.t -> State.t
-    end
-    val forward_bin: Code.t -> Cfa.t -> Cfa.State.t -> (Cfa.t -> unit) -> Cfa.t
-    val forward_cfa: Cfa.t -> Cfa.State.t -> (Cfa.t -> unit) -> Cfa.t 
-    val backward: Cfa.t -> Cfa.State.t -> (Cfa.t -> unit) -> Cfa.t
-    val interleave_from_cfa: Cfa.t -> (Cfa.t -> unit) -> Cfa.t
-  end
-    
-module Make(D: Domain.T): (T with type domain = D.t) =
-  struct
-
-    type domain = D.t
 
     type import_attrib_type = {
       mutable name: string;
@@ -86,9 +35,6 @@
       mutable stub: bool;
     }
 
-    (** Decoder *)
-    module Decoder = Decoder.Make(D)
->>>>>>> 6a6417ce
 				 
     (** Control Flow Automaton *)
     module Cfa = Decoder.Cfa
@@ -603,12 +549,12 @@
                 Hashtbl.find itbl name
               with Not_found -> { empty_desc with name = libname ^ "." ^ name } in
             Hashtbl.replace itbl name { func_desc with tainting_rule=true })  Config.tainting_rules;
-          Hashtbl.iter (fun name _stub  ->
+          Hashtbl.iter (fun name _  ->
             let func_desc =
               try
                 Hashtbl.find itbl name
               with Not_found -> { empty_desc with name = "?." ^ name } in
-            Hashtbl.replace itbl name { func_desc with stub=true })  Decoder.Imports.stdcall_stubs;
+            Hashtbl.replace itbl name { func_desc with stub=true })  Decoder.Imports.available_stubs;
 
           let addr_to_str x = match x with
             | Some a -> 
