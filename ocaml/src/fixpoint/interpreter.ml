--- conflicted
+++ resolved
@@ -432,9 +432,6 @@
       let _ = update_abstract_values g v ip back in
       ()
 			      
-<<<<<<< HEAD
-    let backward g s dump =
-=======
     let back_unroll g v pred =
       if v.Cfa.State.final then
 	begin
@@ -454,7 +451,6 @@
 	end
 			      
     let backward (g: Cfa.t) (s: Cfa.State.t) (dump: Cfa.t -> unit): Cfa.t =
->>>>>>> 1e3be445
       if D.is_bot s.Cfa.State.v then
 	begin
 	  dump g;
@@ -469,17 +465,10 @@
 	    let v = Vertices.choose !waiting in
 	    waiting := Vertices.remove v !waiting;
 	    let pred = Cfa.pred g v in
-<<<<<<< HEAD
-	    back_update_abstract_value pred v.Cfa.State.v;
-	    if not (D.is_bot pred.Cfa.State.v) then
-		(*let pred' = back_unroll g pred in*)
-		waiting := Vertices.add pred !waiting;
-=======
 	    back_update_abstract_value g pred v pred.Cfa.State.ip;
 	    let pred' = back_unroll g v pred in
 	    let vertices = filter_vertices g [pred'] in
 	    List.iter (fun v -> waiting := Vertices.add v !waiting) vertices;
->>>>>>> 1e3be445
 	    continue := not (Vertices.is_empty !waiting)
 	  done;
 	  g
