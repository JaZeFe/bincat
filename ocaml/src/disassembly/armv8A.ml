(*
    This file is part of BinCAT.
    Copyright 2014-2017 - Airbus Group

    BinCAT is free software: you can redistribute it and/or modify
    it under the terms of the GNU Affero General Public License as published by
    the Free Software Foundation, either version 3 of the License, or (at your
    option) any later version.

    BinCAT is distributed in the hope that it will be useful,
    but WITHOUT ANY WARRANTY; without even the implied warranty of
    MERCHANTABILITY or FITNESS FOR A PARTICULAR PURPOSE.  See the
    GNU Affero General Public License for more details.

    You should have received a copy of the GNU Affero General Public License
    along with BinCAT.  If not, see <http://www.gnu.org/licenses/>.
*)

(*
   Decoder for ARMv8-A 64-bits
   Implements the specification https://static.docs.arm.com/ddi0487/b/DDI0487B_a_armv8_arm.pdf
*)
module L = Log.Make(struct let name = "armv8A" end)

module Make(Domain: Domain.T) =
struct

  type ctx_t = unit

  open Data
  open Asm
  open Decodeutils

  (************************************************************************)
  (* Creation of the general purpose registers *)
  (************************************************************************)
  let (register_tbl: (int, Register.t) Hashtbl.t) = Hashtbl.create 16;;
  let x0 = Register.make ~name:"x0" ~size:64;;
  let x1 = Register.make ~name:"x1" ~size:64;;
  let x2 = Register.make ~name:"x2" ~size:64;;
  let x3 = Register.make ~name:"x3" ~size:64;;
  let x4 = Register.make ~name:"x4" ~size:64;;
  let x5 = Register.make ~name:"x5" ~size:64;;
  let x6 = Register.make ~name:"x6" ~size:64;;
  let x7 = Register.make ~name:"x7" ~size:64;;
  let x8 = Register.make ~name:"x8" ~size:64;;
  let x9 = Register.make ~name:"x9" ~size:64;;
  let x10 = Register.make ~name:"x10" ~size:64;;
  let x11 = Register.make ~name:"x11" ~size:64;;
  let x12 = Register.make ~name:"x12" ~size:64;;
  let x13 = Register.make ~name:"x13" ~size:64;;
  let x14 = Register.make ~name:"x15" ~size:64;;
  let x15 = Register.make ~name:"x14" ~size:64;;
  let x16 = Register.make ~name:"x16" ~size:64;;
  let x17 = Register.make ~name:"x17" ~size:64;;
  let x18 = Register.make ~name:"x18" ~size:64;;
  let x19 = Register.make ~name:"x19" ~size:64;;
  let x20 = Register.make ~name:"x20" ~size:64;;
  let x21 = Register.make ~name:"x21" ~size:64;;
  let x22 = Register.make ~name:"x22" ~size:64;;
  let x23 = Register.make ~name:"x23" ~size:64;;
  let x24 = Register.make ~name:"x24" ~size:64;;
  let x25 = Register.make ~name:"x25" ~size:64;;
  let x26 = Register.make ~name:"x26" ~size:64;;
  let x27 = Register.make ~name:"x27" ~size:64;;
  let x28 = Register.make ~name:"x28" ~size:64;;
  let x29 = Register.make ~name:"x29" ~size:64;;
  let x30 = Register.make ~name:"x30" ~size:64;;
  let xzr = Register.make ~name:"xzr" ~size:64;; (* Zero register *)
  let pc = Register.make ~name:"pc" ~size:64;; (* instruction pointer *)
  let sp = Register.make_sp ~name:"sp" ~size:64;; (* stack pointer *)

  (* condition flags are modeled as registers of size 1 *)
  let nflag = Register.make ~name:"n" ~size:1;;
  let zflag = Register.make ~name:"z" ~size:1;;
  let cflag = Register.make ~name:"c" ~size:1;;
  let vflag = Register.make ~name:"v" ~size:1;;

  let nf_v = V( T(nflag) )
  let zf_v = V( T(zflag) )
  let cf_v = V( T(cflag) )
  let vf_v = V( T(vflag) )

  let nf_lv = Lval ( V( T(nflag) ) )
  let zf_lv = Lval ( V( T(zflag) ) )
  let cf_lv = Lval ( V( T(cflag) ) )
  let vf_lv = Lval ( V( T(vflag) ) )

  let reg_from_num n =
    match n with
    | 0 -> x0
    | 1 -> x1
    | 2 -> x2
    | 3 -> x3
    | 4 -> x4
    | 5 -> x5
    | 6 -> x6
    | 7 -> x7
    | 8 -> x8
    | 9 -> x9
    | 10 -> x10
    | 11 -> x11
    | 12 -> x12
    | 13 -> x13
    | 14 -> x14
    | 15 -> x15
    | 16 -> x16
    | 17 -> x17
    | 18 -> x18
    | 19 -> x19
    | 20 -> x20
    | 21 -> x21
    | 22 -> x22
    | 23 -> x23
    | 24 -> x24
    | 25 -> x25
    | 26 -> x26
    | 27 -> x27
    | 28 -> x28
    | 29 -> x29
    | 30 -> x30
    | 31 -> sp
    | _ -> L.abort (fun p -> p "Unknown register number %i" n)

  let reg n =
    T (reg_from_num n)

  (* helper to get register with the right size according to sf value *)
  (* 1 is 64 bits *)
  let reg_sf n sf =
    if sf = 1 then
        T (reg_from_num n)
    else
        P (reg_from_num n, 0, 31)

  module Cfa = Cfa.Make(Domain)

  module Imports = Armv8aImports.Make(Domain)

  type state = {
    mutable g 	    : Cfa.t; 	   (** current cfa *)
    mutable b 	    : Cfa.State.t; (** state predecessor *)
    a 	     	    : Address.t;   (** current address to decode *)
    buf 	     	: string;      (** buffer to decode *)
  }

  (* fatal error reporting *)
  let error a msg =
    L.abort (fun p -> p "at %s: %s" (Address.to_string a) msg)

  let string_to_char_list str =
    let len = String.length str in
    let rec process i =
      if i < len then
        (String.get str i)::(process (i+1))
      else
        []
    in
    List.rev (process 0)

  let build_instruction (str: string): int =
    (Char.code (String.get str 0))
    lor ((Char.code (String.get str 1)) lsl 8)
    lor ((Char.code (String.get str 2)) lsl 16)
    lor ((Char.code (String.get str 3)) lsl 24)

  let return (s: state) (str: string) (stmts: Asm.stmt list): Cfa.State.t * Data.Address.t =
    s.b.Cfa.State.stmts <- stmts;
    s.b.Cfa.State.bytes <- string_to_char_list str;
    s.b, Data.Address.add_offset s.a (Z.of_int 4)

  (******************************)
  (* Instruction fields helpers *)
  (******************************)
  let sf2sz sf = if sf = 1 then 64 else 32

  (* sf : 32 bit or 64 bits ops *)
  let get_sf insn =
    let sf = (insn lsr 31) land 1 in
    (sf, sf2sz sf)

  (* Note about use_sp: register number 31 can mean 2 differents things:
        - the "zero" register, which always reads "0" and discards writes
        - SP (stack pointer)
    pass ~use_sp:true to use the stack pointer
  *)
  let get_reg_lv ?(use_sp = false) num sf =
        if num = 31 && not use_sp then (* zero register *)
            (* XXX see how we can discard the result *)
            V (T(xzr))
        else
            V (reg_sf num sf)

  let get_reg_exp ?(use_sp = false) num sf =
        if num = 31 && not use_sp then (* zero register *)
            const0 (sf2sz sf)
        else
            Lval (V (reg_sf num sf))

  (* helper for destination register, if we have XZR as dest, we generate
   * a temporary register and return a pair *)
  let get_Rd_lv ?(use_sp = false) insn sf =
        let num = (insn land 0x1F) in
        if num = 31 && not use_sp then begin
            L.info (fun p->p "write to XZR");
            let tmp = Register.make (Register.fresh_name ()) (sf2sz sf) in
            V(T(tmp)), [Directive(Remove(tmp))]
        end else
            V(reg_sf num sf), []

  (* shift *)
  let get_shifted_imm s shift imm sz =
    match shift with
        | 0b10 | 0b11 -> error s.a (Printf.sprintf "Reserved shift value 0x%x" shift)
        | 0b00 -> const imm sz
        | 0b01 -> const (imm lsl 12) sz
        | _ -> error s.a "Impossible error !"

  (******************************)
  (* Common IL generation       *)
  (******************************)

  let ror sz reg count =
      let sz_exp = const sz sz in
      let count_ext = UnOp(ZeroExt sz, count) in
      let count_mod = BinOp(Mod, count_ext, sz_exp) in
      let inv_count_mod = BinOp (Sub, sz_exp, count_mod) in
      let low = BinOp (Shr, reg, count_mod)  in
      let high = BinOp (Shl, reg, inv_count_mod) in
      let res = BinOp (Or, high, low) in
      res

  let get_shifted_reg sz insn reg amount =
    if amount = 0 then
        reg
    else
        let shift = (insn lsr 22) land 3 in
        match shift with
            | 0b00 (* LSL *) -> BinOp(Shl, reg, const amount sz)
            | 0b01 (* LSR *) -> BinOp(Shr, reg, const amount sz)
            | 0b10 (* ASR XXX *) -> L.abort (fun p->p "shifted reg with ASR not implemented yet");
            | 0b11 (* ROR *) -> ror sz reg (const amount sz)
            | _ -> L.abort (fun p->p "Invalid value for shift")

  (* 32 bits ops zero the top 32 bits, this helper does it if needed *)
  let sf_zero_rd rd_v sf s_b =
    (* don't zero if the target is discarded *)
    if sf = 0 && (not s_b || rd_v != 31) then begin
        let rd_top = P(reg_from_num rd_v, 32, 63) in
        [Set ( V(rd_top), const 0 32)]
    end else []

  (* compute n z and set c v flags for value in reg *)
  let flags_stmts sz reg cf vf =
        (* NF: negative flag, check MSB of reg,
           ZF: zero flag, is reg zero ?,
           CF: carry flag,
           VF: Overflow flag
        *)
        [ Set ( nf_v, TernOp(Cmp(EQ, (msb_stmts reg sz), const1 sz), const1 1, const0 1));
          Set ( zf_v, TernOp(Cmp(EQ, reg, const0 sz), const1 1, const0 1));
          (* XXX do CF and VF *)
          Set ( cf_v, cf);
          Set ( vf_v, vf)]


  let ror_int value size amount =
      let mask = (1 lsl (size-amount))-1 in
      let v_sr = (value lsr amount) land mask in
      let v_sl = (value land ((1 lsl amount)-1)) lsl amount in
      v_sr lor v_sl

  let replicate_int value size final_size =
        if final_size mod size != 0 then
          L.abort (fun p->p "Invalid replicate params %x %x %x" value size final_size);
        let res = ref 0 in
        for i = 0 to (final_size/size-1) do
          res := !res lor (value lsl (size * i));
        done;
        !res

  let rec log2 n =
    if n <= 1 then 0 else 1 + log2(n asr 1)
  let decode_bitmasks sz n immr imms is_imm =
    (*// Compute log2 of element size
    // 2^len must be in range [2, M]
    len = HighestSetBit(immN:NOT(imms));*)
        let len = log2 ((n lsl 7) lor (lnot imms)) in
        let levels = (1 lsl len)-1 in
        let s = imms land levels in
        let r = immr land levels in
        let diff = s-r in
        (*
           // From a software perspective, the remaining code is equivalant to:
            //   esize = 1 << len;
            //   d = UInt(diff<len-1:0>);
            //   welem = ZeroExtend(Ones(S + 1), esize);
            //   telem = ZeroExtend(Ones(d + 1), esize);
            //   wmask = Replicate(ROR(welem, R));
            //   tmask = Replicate(telem);
            //   return (wmask, tmask);
         *)
        let esize = 1 lsl len in
        let welem = (1 lsl (s+1))-1 in
        let telem = (1 lsl (diff+1))-1 in
        let wmask_t = ror_int welem esize r in
        let wmask = replicate_int wmask_t esize sz in
        let tmask = replicate_int telem esize sz in
        wmask, tmask

  let extend_reg sz reg ext_type shift =
    let len = match ext_type with
            | 0 -> 8
            | 1 -> 16
            | 2 -> 32
            | 3 -> 64
            | 4 -> 8
            | 5 -> 16
            | 6 -> 32
            | 7 -> 64
            | _ -> L.abort(fun p->p "invalid shift")
    in
    let len' = min len (sz-shift) in
    let ext_op = match ext_type with
                 | 0 | 1 | 2 | 3 -> ZeroExt len'
                 | 4 | 5 | 6 | 7 -> SignExt len'
                 | _ -> L.abort(fun p->p "invalid shift")
    in
    BinOp(Shl, UnOp(ext_op, reg), const shift len)
    (*if shift < 0 || shift > 4 then
        L.abort (fun p->p "Invalid shift value for extend_reg")
    else*)

  (******************************)
  (* Actual instruction decoder *)
  (******************************)

  (* Helper for ADD/SUB *)
  let add_sub_core sz dst op1 op op2 set_flags =
    let op_s = if op = 0 then Add else Sub in
    let core_stmts =
        [ Set (dst, BinOp(op_s, op1, op2)) ]
        in
    (* flags ? *)
    if set_flags then begin
        let cf = carry_stmts sz op1 op_s op2 in
        let vf = overflow_stmts sz (Lval dst) op1 op_s op2 in
        core_stmts @ (flags_stmts sz (Lval dst) cf vf)
    end else
        core_stmts

  (* ADD/ ADDS / SUB / SUBS (32/64) with immediate *)
  let add_sub_imm s insn sf =
    let%decode insn' = insn "31:31:sf:F:0,30:30:op:F:0,29:29:S:F:0,28:24:_:F:10001,23:22:shift:F:xx,21:10:imm12:F:xxxxxxxxxxxx,9:5:Rn:F:xxxxx,4:0:Rd:F:xxxxx" in
    let s_b = s_v = 1 in (* set flags ? *)
    let sz = sf2sz sf_v in
    let shift = get_shifted_imm s shift_v imm12_v sz in
    let rd, post = get_Rd_lv ~use_sp:(not s_b) rd_v sf_v in
    L.debug (fun p->p "coincoin %s" (Asm.string_of_lval rd true));
    let rn = get_reg_exp ~use_sp:true rn_v sf in
    (add_sub_core sz rd rn op_v shift s_b @ sf_zero_rd rd_v sf s_b) @ post

  (* ADD/ ADDS / SUB / SUBS (32/64) with shifted register *)
  let add_sub_reg s insn _is_extend =
    let%decode insn' = insn "31:31:sf:F:0,30:30:op:F:0,29:29:S:F:0,28:24:_:F:01011,23:22:shift:F:xx,21:21:_:F:0,20:16:Rm:F:xxxxx,15:10:imm6:F:xxxxxx,9:5:Rn:F:xxxxx,4:0:Rd:F:xxxxx" in
    if (sf_v = 0 && (imm6_v lsr 5) = 1) || (shift_v = 3) then
        (error s.a (Printf.sprintf "Invalid opcode 0x%x" insn));
    let sz = sf2sz sf_v in
    let s_b = s_v = 1 in (* set flags ? *)
    let rd, post = get_Rd_lv rd_v sf_v in
    let rn = get_reg_exp rn_v sf_v in
    let rm = get_reg_exp rm_v sf_v in
    let shifted_rm =  get_shifted_reg sz insn rm imm6_v in
    (add_sub_core sz rd rn op_v shifted_rm s_b) @ post

  (* AND / ORR / EOR / ANDS (32/64) core *)
  let logic_core sz dst op1 opc op2 set_flags =
    let op = match opc with
            | 0b00 | 0b11 -> And
            | 0b01 -> Or
            | 0b10 -> Xor
            | _ -> L.abort (fun p->p "Impossible error in logic_core!") in
    let core_stmts =
        [ Set (dst, BinOp(op, op1, op2)) ]
    in
    if set_flags then begin
        let cf = carry_stmts sz op1 op op2 in
        let vf = overflow_stmts sz (Lval dst) op1 op op2 in
        core_stmts @ (flags_stmts sz (Lval dst) cf vf)
    end else
        core_stmts

  (* AND / ORR / EOR / ANDS (32/64) with immediate *)
  let logic_imm s insn =
    let%decode insn' = insn "31:31:sf:F:0,30:29:opc:F:00,28:23:_:F:100100,22:22:N:F:0,21:16:immr:F:xxxxxx,15:10:imms:F:xxxxxx,9:5:Rn:F:xxxxx,4:0:Rd:F:xxxxx" in
    if sf_v = 0 && n_v = 1 then (error s.a (Printf.sprintf "Invalid opcode 0x%x" insn));
    let sz = sf2sz sf_v in
    let flags = opc_v = 3 in
    let rd, post = get_Rd_lv ~use_sp:(not flags) rd_v sf_v in
    let rn = get_reg_exp rn_v sf_v in
    let imm_res, _ = decode_bitmasks sz n_v immr_v imms_v true in
    logic_core sz rd rn opc_v (const imm_res sz) flags @ sf_zero_rd rd_v sf_v (not flags) @ post

  (* AND / ORR / EOR / ANDS (32/64) with shifted register *)
  let logic_reg s insn =
    let%decode insn' = insn "31:31:sf:F:0,30:29:opc:F:00,28:24:_:F:01010,23:22:shift:F:xx,21:21:N:F:0,20:16:Rm:F:xxxxx,15:10:imm6:F:xxxxxx,9:5:Rn:F:xxxxx,4:0:Rd:F:xxxxx " in
    let sz = sf2sz sf_v in
    if sf_v = 0 && (imm6_v lsr 5) = 1 then
        (error s.a (Printf.sprintf "Invalid opcode 0x%x" insn));
    let flags = opc_v = 3 in
    let rd, post = get_Rd_lv ~use_sp:(not flags) rd_v sf_v in
    let rn = get_reg_exp rn_v sf_v in
    let rm = get_reg_exp rm_v sf_v in
    let shifted_rm = get_shifted_reg sz insn rm imm6_v in
    let shifted_rm' = if n_v = 1 then UnOp(Not, shifted_rm) else shifted_rm in
    logic_core sz rd rn opc_v shifted_rm' flags @ sf_zero_rd rd_v sf_v (not flags) @ post

  (* MOVZ move immediate with optional shift *)
  let mov_wide s insn =
    let%decode insn' = insn "31:31:sf:F:0,30:29:opc:F:11,28:23:_:F:100101,22:21:hw:F:xx,20:5:imm16:F:xxxxxxxxxxxxxxxx,4:0:Rd:F:xxxxx" in
    let sz = sf2sz sf_v in
    if (sf_v = 0 && hw_v > 1) || (opc_v = 0b01) then error s.a (Printf.sprintf "Invalid opcode 0x%x" insn);
    let rd = get_reg_lv rd_v sf_v in
    let shift = hw_v lsl 4 in
    let imm_s = if shift > 0 then imm16_v lsl shift else imm16_v in
    let imm_c = const imm_s sz in
    let imm_f = match opc_v with
        | 0b00 -> (* MOVN *) UnOp(Not, imm_c)
        | 0b10 -> (* MOVZ *) imm_c
        | 0b11 -> (* MOVK *)
                (* compute 0x...FFFF0000 mask *)
                let mask = Z.logxor (Z.sub (Z.shift_left Z.one sz) Z.one) (Z.of_int (0xFFFF lsl shift)) in
                (* only replace the bits corresponsding to imm in the destination *)
                BinOp(Or, BinOp(And, Lval(rd), Const (Word.of_int mask sz)), imm_c)
        | _ -> error s.a "Impossible error"; in

    [ Set (rd, imm_f) ] @ sf_zero_rd rd_v sf_v false

  (* ADR/ADRP *)
  let pc_rel_addr s insn sf =
    let op = (insn lsr 31) land 1 in
    let immlo = (insn lsr 29) land 3 in
    let immhi = (insn lsr 5) land 0x7ffff in
    let imm = (immhi lsl 2) lor immlo in
    let rd, post = get_Rd_lv  insn sf in
    (* pc is 8 bytes ahead because of pre-fetching. *)
    let current_pc = Z.add (Address.to_int s.a) (Z.of_int 8) in
    let base, imm_ext =
        if op = 0 then (* ADR *)
            Word.of_int current_pc 64, UnOp(SignExt 64, const imm 21)
        else (* ADRP: base is PC aligned to 4k boundaries *)
            Word.of_int (Z.logand current_pc (Z.shift_left (Z.of_int 0xFFFFFFFFFFFFF) 12)) 64,
            UnOp(SignExt 64, const (imm lsl 12) (21+12))
    in
        [ Set(rd, BinOp(Add, Const base, imm_ext))] @ post
(*
BFM <31:31:sf:F:0,30:29:opc:F:01,28:23:_:F:100110,22:22:N:F:0,21:16:immr:F:xxxxxx,15:10:imms:F:xxxxxx,9:5:Rn:F:xxxxx,4:0:Rd:F:xxxxx> Bitfield Move
SBFM <31:31:sf:F:0,30:29:opc:F:00,28:23:_:F:100110,22:22:N:F:0,21:16:immr:F:xxxxxx,15:10:imms:F:xxxxxx,9:5:Rn:F:xxxxx,4:0:Rd:F:xxxxx> Signed Bitfield Move
UBFM <31:31:sf:F:0,30:29:opc:F:10,28:23:_:F:100110,22:22:N:F:0,21:16:immr:F:xxxxxx,15:10:imms:F:xxxxxx,9:5:Rn:F:xxxxx,4:0:Rd:F:xxxxx> Unsigned Bitfield Move
*)
  let bitfield s insn =
    let%decode insn' = insn "31:31:sf:F:0,30:29:opc:F:10,28:23:_:F:100110,22:22:N:F:0,21:16:immr:F:xxxxxx,15:10:imms:F:xxxxxx,9:5:Rn:F:xxxxx,4:0:Rd:F:xxxxx" in
    let sz = sf2sz sf_v in
    let wmask, tmask = decode_bitmasks sz n_v imms_v immr_v false in
    let rn = get_reg_lv rn_v sf_v in
    let rd = get_reg_lv rd_v sf_v in
    let rored = ror sz (Lval rn) (const immr_v 6) in
    let res = match opc_v with
      | 2 -> begin (* UBFM *)
          [Set(rd, BinOp(And, rored, (const tmask sz)))]
        end
      | 1 -> begin (* BFM *)
          (*  (dst AND NOT(wmask)) OR (ROR(src, R) AND wmask); *)
          let bot = BinOp(Or, BinOp(And, Lval rn, UnOp(Not, const wmask sz)), BinOp(And, rored, const wmask sz)) in
          [ Set(rd, BinOp(Or, BinOp(And, Lval rn, UnOp(Not, const tmask sz)), BinOp(And, bot, const tmask sz)))]
        end
      | 0 -> begin (* SBFM *)
          let src_s = BinOp(And, const1 sz, BinOp(Shl, Lval rn, const imms_v sz)) in
          let top = TernOp(Cmp(EQ, src_s, const1 sz), const ((2 lsl sz)-1) sz, const0 sz) in
          (* (top AND NOT(tmask)) OR (bot AND tmask); *)
          [Set(rd, BinOp(Or, BinOp(And, top, UnOp(Not, const tmask sz)), BinOp(And, rored, const tmask sz)))]
        end
      | _ -> L.abort (fun p->p "BFM/SBFM not handled yet")
    in
    res

  (* EXTR *)
  let extr s insn =
    let%decode insn' = insn "31:31:sf:F:0,30:29:op21:F:00,28:23:_:F:100111,22:22:N:F:0,21:21:o0:F:0,20:16:Rm:F:xxxxx,15:10:imms:F:0xxxxx,9:5:Rn:F:xxxxx,4:0:Rd:F:xxxxx" in
    let sz = sf2sz sf_v in
    let rn = get_reg_lv rn_v sf_v in
    let rm = get_reg_lv rm_v sf_v in
    let rd = get_reg_lv rd_v sf_v in
    let tmp = Register.make (Register.fresh_name ()) (2*sz) in
    let tmp_v = V(T(tmp)) in
    [ Set(tmp_v, UnOp(ZeroExt (sz*2),Lval rn)); Set(tmp_v, BinOp(Or, BinOp(Shl, Lval tmp_v, const sz (sz*2)), UnOp(ZeroExt (sz*2), Lval rm)));
      Set(rd, Lval(V(P(tmp, imms_v, imms_v+sz-1)))); Directive(Remove tmp)]


  (* data processing with immediates *)
  let data_processing_imm (s: state) (insn: int): (Asm.stmt list) =
    let op0 = (insn lsr 23) land 7 in
    let sf, _ = get_sf insn in
    let stmts = match op0 with
        | 0b000 | 0b001 -> pc_rel_addr s insn sf
        | 0b010 | 0b011 -> add_sub_imm s insn sf
        | 0b100         -> logic_imm s insn
        | 0b101 -> mov_wide s insn
        | 0b110 -> bitfield s insn
        | 0b111 -> extr s insn
        | _ -> error s.a (Printf.sprintf "Unknown opcode 0x%x" insn)
    in stmts

  let data_proc_2src s insn =
    (* XXX *)
    error s.a (Printf.sprintf "Data processing (2 sources) not decoded yet (0x%x)" insn)

  let data_proc_1src s insn =
    (* XXX *)
    error s.a (Printf.sprintf "Data processing (1 source) not decoded yet (0x%x)" insn)

  (* data processing with registers *)
  let data_processing_reg (s: state) (insn: int): (Asm.stmt list) =
    let op0 = (insn lsr 30) land 1 in
    let op1 = (insn lsr 28) land 1 in
    let op2 = (insn lsr 21) land 0b1111 in
    L.debug (fun p -> p "data_processing_reg: op0=%d op1=%d op2=0x%x" op0 op1 op2);
    if op1 = 1 && op2 = 0b0110 then begin
        if op0 = 0 then
            data_proc_2src s insn
        else
            data_proc_1src s insn
    end
    else begin
        if op1 = 0 then
            (* op2 = 0xxx *)
            if (op2 lsr 3) = 0 then
                logic_reg s insn
            else (* op2 = 1xxx *)
                add_sub_reg s insn (op2 land 1)
        else
            []
    end

(*
LDRB  <31:30:size:00  29:27:_:111  26:26:V:0  25:24:_:00  23:22:opc:01  21:21:_:1  20:16:Rm:  15:13:option:011  12:12:S:  11:10:_:10  9:5:Rn:  4:0:Rt:> Load Register Byte (register)
LDRH  <31:30:size:01  29:27:_:111  26:26:V:0  25:24:_:00  23:22:opc:01  21:21:_:1  20:16:Rm:  15:13:option:  12:12:S:  11:10:_:10  9:5:Rn:  4:0:Rt:> Load Register Halfword (register)
LDR   <31:30:size:00  29:27:_:111  26:26:V:1  25:24:_:00  23:22:opc:01  21:21:_:1  20:16:Rm:  15:13:option:011  12:12:S:  11:10:_:10  9:5:Rn:  4:0:Rt:> Load SIMD&FP Register (register offset)
LDR   <31:30:size:10  29:27:_:111  26:26:V:0  25:24:_:00  23:22:opc:01  21:21:_:1  20:16:Rm:  15:13:option:  12:12:S:  11:10:_:10  9:5:Rn:  4:0:Rt:> Load Register (register)
LDRSB <31:30:size:00  29:27:_:111  26:26:V:0  25:24:_:00  23:22:opc:11  21:21:_:1  20:16:Rm:  15:13:option:011  12:12:S:  11:10:_:10  9:5:Rn:  4:0:Rt:> Load Register Signed Byte (register)
LDRSH <31:30:size:01  29:27:_:111  26:26:V:0  25:24:_:00  23:22:opc:11  21:21:_:1  20:16:Rm:  15:13:option:  12:12:S:  11:10:_:10  9:5:Rn:  4:0:Rt:> Load Register Signed Halfword (register)
LDRSW <31:30:size:10  29:27:_:111  26:26:V:0  25:24:_:00  23:22:opc:10  21:21:_:1  20:16:Rm:  15:13:option:  12:12:S:  11:10:_:10  9:5:Rn:  4:0:Rt:> Load Register Signed Word (register)
STRB  <31:30:size:00  29:27:_:111  26:26:V:0  25:24:_:00  23:22:opc:00  21:21:_:1  20:16:Rm:  15:13:option:011  12:12:S:  11:10:_:10  9:5:Rn:  4:0:Rt:> Store Register Byte (register)
STRH  <31:30:size:01  29:27:_:111  26:26:V:0  25:24:_:00  23:22:opc:00  21:21:_:1  20:16:Rm:  15:13:option:  12:12:S:  11:10:_:10  9:5:Rn:  4:0:Rt:> Store Register Halfword (register)
STR   <31:30:size:00  29:27:_:111  26:26:V:1  25:24:_:00  23:22:opc:00  21:21:_:1  20:16:Rm:  15:13:option:011  12:12:S:  11:10:_:10  9:5:Rn:  4:0:Rt:> Store SIMD&FP register (register offset)
STR   <31:30:size:10  29:27:_:111  26:26:V:0  25:24:_:00  23:22:opc:00  21:21:_:1  20:16:Rm:  15:13:option:  12:12:S:  11:10:_:10  9:5:Rn:  4:0:Rt:> Store Register (register)
*)
  (* LDR / STR (register offset) *)
  let load_store_reg_off insn =
    let%decode insn' = insn "31:30:size:F:10,29:27:_:F:111,26:26:V:F:0,25:24:_:F:00,23:22:opc:F:00,21:21:_:F:1,20:16:Rm:F:xxxxx,15:13:option:F:xxx,12:12:S:F:x,11:10:_:F:10,9:5:Rn:F:xxxxx,4:0:Rt:F:xxxxx" in
    let mem_sz = match size_v with
        | 0 -> 8
        | 1 -> 16
        | 2 -> 32
        | 3 -> 64
        | _ -> L.abort (fun p->p "impossible size")
    in
    let sf = (size_v land 1) in
    let sz = sf2sz sf in
    let rm = get_reg_lv rm_v sf in
    let rn = get_reg_lv ~use_sp:true rn_v sf in
    let rt = get_reg_lv rt_v sf in
    let shl_amount = if s_v = 1 then size_v else 0 in
    let offset = extend_reg sz (Lval rm) option_v shl_amount in
    let addr = BinOp(Add, Lval rn, offset) in
    if opc_v != 0 then begin
        (* load *)
        if mem_sz < sz then
            [Set(rt, (UnOp(ZeroExt sz,Lval(M(addr, mem_sz)))))]
        else
            [Set(rt, Lval(M(addr, mem_sz)))]
    end else
        (* store *)
        [Set(M(addr, mem_sz), Lval(rt))]

(*
Signed:
LDRB  <31:30:size:00  29:27:_:111  26:26:V:0  25:24:_:00  23:22:opc:01  21:21:_:0  20:12:imm9:  11:10:_:11  9:5:Rn:  4:0:Rt:> Load Register Byte (immediate)
LDRH  <31:30:size:01  29:27:_:111  26:26:V:0  25:24:_:00  23:22:opc:01  21:21:_:0  20:12:imm9:  11:10:_:01  9:5:Rn:  4:0:Rt:> Load Register Halfword (immediate)
LDRSB <31:30:size:00  29:27:_:111  26:26:V:0  25:24:_:00  23:22:opc:11  21:21:_:0  20:12:imm9:  11:10:_:01  9:5:Rn:  4:0:Rt:> Load Register Signed Byte (immediate)
LDRSB <31:30:size:00  29:27:_:111  26:26:V:0  25:24:_:00  23:22:opc:11  21:21:_:0  20:12:imm9:  11:10:_:11  9:5:Rn:  4:0:Rt:> Load Register Signed Byte (immediate)
LDRH  <31:30:size:01  29:27:_:111  26:26:V:0  25:24:_:00  23:22:opc:01  21:21:_:0  20:12:imm9:  11:10:_:11  9:5:Rn:  4:0:Rt:> Load Register Halfword (immediate)
LDRSH <31:30:size:01  29:27:_:111  26:26:V:0  25:24:_:00  23:22:opc:11  21:21:_:0  20:12:imm9:  11:10:_:01  9:5:Rn:  4:0:Rt:> Load Register Signed Halfword (immediate)
LDRSH <31:30:size:01  29:27:_:111  26:26:V:0  25:24:_:00  23:22:opc:11  21:21:_:0  20:12:imm9:  11:10:_:11  9:5:Rn:  4:0:Rt:> Load Register Signed Halfword (immediate)
LDRSW <31:30:size:10  29:27:_:111  26:26:V:0  25:24:_:00  23:22:opc:10  21:21:_:0  20:12:imm9:  11:10:_:01  9:5:Rn:  4:0:Rt:> Load Register Signed Word (immediate)
LDRSW <31:30:size:10  29:27:_:111  26:26:V:0  25:24:_:00  23:22:opc:10  21:21:_:0  20:12:imm9:  11:10:_:11  9:5:Rn:  4:0:Rt:> Load Register Signed Word (immediate)
STRB  <31:30:size:00  29:27:_:111  26:26:V:0  25:24:_:00  23:22:opc:00  21:21:_:0  20:12:imm9:  11:10:_:01  9:5:Rn:  4:0:Rt:> Store Register Byte (immediate)
STRB  <31:30:size:00  29:27:_:111  26:26:V:0  25:24:_:00  23:22:opc:00  21:21:_:0  20:12:imm9:  11:10:_:11  9:5:Rn:  4:0:Rt:> Store Register Byte (immediate)
STRH  <31:30:size:01  29:27:_:111  26:26:V:0  25:24:_:00  23:22:opc:00  21:21:_:0  20:12:imm9:  11:10:_:01  9:5:Rn:  4:0:Rt:> Store Register Halfword (immediate)
STRH  <31:30:size:01  29:27:_:111  26:26:V:0  25:24:_:00  23:22:opc:00  21:21:_:0  20:12:imm9:  11:10:_:11  9:5:Rn:  4:0:Rt:> Store Register Halfword (immediate)

*)
  let load_store_reg_imm insn =
    let%decode insn' = insn "31:30:size:F:10,29:27:_:F:111,26:26:V:F:0,25:24:_:F:00,23:22:opc:F:10,21:21:_:F:0,20:12:imm9:F:xxxxxxxxx,11:10:op5:F:01,9:5:Rn:F:xxxxx,4:0:Rt:F:xxxxx" in
    let mem_sz = match size_v with
        | 0 -> 8
        | 1 -> 16
        | 2 -> 32
        | 3 -> 64
        | _ -> L.abort (fun p->p "impossible size")
    in
    let rn = get_reg_lv ~use_sp:true rn_v 1 in
    let rt = get_reg_lv rt_v 1 in
    let offset = UnOp(SignExt 64, const imm9_v 9) in
    let addr, post = match op5_v with
        (* no index *)
        | 0b00 | 0b10 -> BinOp(Add, Lval(rn), offset), []
        (* post index *)
        | 0b01 -> offset, [Set(rn, BinOp(Add, Lval(rn), offset))]
        (* pre index *)
        | 0b11 -> BinOp(Add, Lval(rn), offset), [Set(rn, BinOp(Add, Lval(rn), offset))]
        | _ -> L.abort (fun p->p "Impossible value in load_store_pair")
    in
    if opc_v = 1 then
        (* load *)
        if mem_sz < 32 then
            [Set(rt, (UnOp(ZeroExt 32,Lval(M(addr, mem_sz)))))] @ post
        else
            [Set(rt, Lval(M(addr, mem_sz)))] @ post
    else
        (* store *)
        [Set(M(addr, mem_sz), Lval(rt))]@post

(*
Unsigned
LDRB  <31:30:size:00  29:27:_:111  26:26:V:0  25:24:_:01  23:22:opc:01  21:10:imm12:  9:5:Rn:  4:0:Rt:> Load Register Byte (immediate)
LDRH  <31:30:size:01  29:27:_:111  26:26:V:0  25:24:_:01  23:22:opc:01  21:10:imm12:  9:5:Rn:  4:0:Rt:> Load Register Halfword (immediate)
LDRSB <31:30:size:00  29:27:_:111  26:26:V:0  25:24:_:01  23:22:opc:11  21:10:imm12:  9:5:Rn:  4:0:Rt:> Load Register Signed Byte (immediate)
LDRSH <31:30:size:01  29:27:_:111  26:26:V:0  25:24:_:01  23:22:opc:11  21:10:imm12:  9:5:Rn:  4:0:Rt:> Load Register Signed Halfword (immediate)
LDRSW <31:30:size:10  29:27:_:111  26:26:V:0  25:24:_:01  23:22:opc:10  21:10:imm12:  9:5:Rn:  4:0:Rt:> Load Register Signed Word (immediate)
STRB  <31:30:size:00  29:27:_:111  26:26:V:0  25:24:_:01  23:22:opc:00  21:10:imm12:  9:5:Rn:  4:0:Rt:> Store Register Byte (immediate)
STRH  <31:30:size:01  29:27:_:111  26:26:V:0  25:24:_:01  23:22:opc:00  21:10:imm12:  9:5:Rn:  4:0:Rt:> Store Register Halfword (immediate)
*)
  let load_store_reg_uimm insn =
    let%decode insn' = insn "31:30:size:F:01,29:27:_:F:111,26:26:V:F:0,25:24:_:F:01,23:22:opc:F:00,21:10:imm12:F:xxxxxxxxxxxx,9:5:Rn:F:xxxxx,4:0:Rt:F:xxxxx" in
    let mem_sz = match size_v with
        | 0 -> 8
        | 1 -> 16
        | 2 -> 32
        | 3 -> 64
        | _ -> L.abort (fun p->p "impossible size")
    in
    let sf = (size_v land 1) in
    let sz = sf2sz sf in
    let rn = get_reg_lv ~use_sp:true rn_v 1 in
    let rt = get_reg_lv rt_v sf in
    let offset = sign_extension (Z.of_int (imm12_v lsl size_v)) 14 64 in
    let addr = BinOp(Add, Lval(rn), Const (Word.of_int offset 64)) in
    if opc_v = 1 then
        if mem_sz < sz then
            [Set(rt, (UnOp(ZeroExt sz,Lval(M(addr, mem_sz)))))]
        else
            [Set(rt, Lval(M(addr, mem_sz)))]
    else
        (* store *)
        [Set(M(addr, mem_sz), Lval(rt))]

  (* STP / STNP / LDP *)
  let load_store_pair insn op3 =
    let%decode insn' = insn "31:30:opc:F:00,29:27:_:F:101,26:26:V:F:0,25:23:_:F:001,22:22:L:F:1,21:15:imm7:F:xxxxxxx,14:10:Rt2:F:xxxxx,9:5:Rn:F:xxxxx,4:0:Rt:F:xxxxx" in
    let sf = (opc_v lsr 1) land 1 in
    let sz = sf2sz sf in
    let offset = Const (Word.of_int (sign_extension (Z.of_int (imm7_v lsl (sf+2))) 9 64) 64) in
    let rt2 = get_reg_lv rt2_v sf in
    let rt = get_reg_lv rt_v sf in
    let rn = get_reg_lv rn_v ~use_sp:true sf in
    let addr, post = match op3 with
        (* no index *)
        | 0b00 | 0b10 -> BinOp(Add, Lval(rn), offset), []
        (* post index *)
        | 0b01 ->  Lval(rn), [Set(rn, BinOp(Add, Lval(rn), offset))]
        (* pre index *)
        | 0b11 -> BinOp(Add, Lval(rn), offset), [Set(rn, BinOp(Add, Lval(rn), offset))]
        | _ -> L.abort (fun p->p "Impossible value in load_store_pair")
    in
    if l_v = 1 then
        (* load *)
        [Set(rt, Lval(M(addr, sz)));
         Set(rt2, Lval(M(BinOp(Add, addr, const (sz/8) sz), sz)))] @ post
    else
        (* store *)
        [Set(M(addr, sz), Lval(rt));
         Set(M(BinOp(Add, addr, const (sz/8) sz), sz), Lval(rt2))] @ post

  let load_store (s: state) (insn: int): (Asm.stmt list) =
    let op0 = (insn lsr 31) land 1 in
    let op1 = (insn lsr 28) land 3 in
    let op2 = (insn lsr 26) land 1 in
    let op3 = (insn lsr 23) land 3 in
    let op4 = (insn lsr 16) land 0x3F in
    let op5 = (insn lsr 10) land 3 in
    L.debug (fun p->p "load_store: op0=%x op1=%x op2=%x op3=%x op4=%x op5=%x" op0 op1 op2 op3 op4 op5);
    (* unallocated opcodes *)
    if (op0 = 0 && op1 = 0 && op2 = 1 &&
        op3 land 1 = 0 && (op4 land 0x1F) != 0) ||
       (op0 = 1 && op1 = 0 && op2 = 1) ||
       (op1 = 0 && op2 = 0 && op3 > 1) ||
       (op1 = 1 && op3 > 1) then
            error s.a (Printf.sprintf "Unallocated opcode 0x%x" insn);
    (* SIMD *)
    if (op0 = 0 && op1 =0 && op2 = 1) then
        error s.a (Printf.sprintf "SIMD load/store not decoded yet. opcode 0x%x" insn);
    if (op1 = 0b10) then
        load_store_pair insn op3
    else begin
        if (op1 = 0b11) then
         begin
             if op3 > 1 then begin
                load_store_reg_uimm insn
             end else begin
                if op5 = 0b10 then begin
                    load_store_reg_off insn
                end else begin
                    load_store_reg_imm insn
                end
             end
         end
         else
            error s.a (Printf.sprintf "load/store type not decoded yet. opcode 0x%x" insn);
    end

  (* Return statement matching cond, see ConditionHolds in MRA *)
  let decode_cond cond =
      let base_cond = match (cond lsr 1) with
                  | 0b000 -> Cmp(EQ, zf_lv, const1 1)
                  | 0b001 -> Cmp(EQ, cf_lv, const1 1)
                  | 0b010 -> Cmp(EQ, nf_lv, const1 1)
                  | 0b011 -> Cmp(EQ, vf_lv, const1 1)
                  | 0b100 -> BBinOp(LogAnd, Cmp(EQ, cf_lv, const1 1), Cmp(EQ, zf_lv, const0 1))
                  | 0b101 -> Cmp(EQ, nf_lv, vf_lv)
                  | 0b110 -> BBinOp(LogAnd, Cmp(EQ, nf_lv, vf_lv), Cmp(EQ, zf_lv, const0 1))
                  | 0b111 -> BConst(true)
                  | _ -> L.abort (fun p->p "Invalid condition")
      in
      if (cond land 1) = 1 && cond != 15 then
        BUnOp(LogNot, base_cond)
      else
        base_cond

  (* Conditionnal branch *)
  let b_cond s insn =
      let%decode insn' = insn "31:25:_:F:0101010,24:24:o1:F:0,23:5:imm19:F:xxxxxxxxxxxxxxxxxxx,4:4:o0:F:0,3:0:cond:F:xxxx" in
      let offset = imm19_v lsl 2 in
      let signed_offset = sign_extension (Z.of_int offset) 21 64 in
      let cond_il = decode_cond cond_v in
          [If(cond_il, [Jmp(A(Address.add_offset s.a signed_offset))], [Nop])]

  (*
BLR <31:25:_:1101011  24:23:opc:T:00  22:21:op:01  20:16:op2:11111  15:10:op3:000000  9:5:Rn:  4:0:op4:00000> Branch with Link to Register
BR  <31:25:_:1101011  24:23:opc:T:00  22:21:op:00  20:16:op2:11111  15:10:op3:000000  9:5:Rn:  4:0:op4:00000> Branch to Register
RET <31:25:_:1101011  24:23:opc:T:00  22:21:op:10  20:16:op2:11111  15:10:op3:000000  9:5:Rn:  4:0:op4:00000> Return from subroutine
*)

  let b_uncond_reg s insn =
      let%decode insn' = insn "31:25:_:F:1101011,24:21:opc:F:x,20:16:op2:F:11111,15:10:op3:F:000000,9:5:Rn:F:xxxxx,4:0:op4:F:00000" in
      (* pc is 8 bytes ahead because of pre-fetching. *)
      let current_pc = Z.add (Address.to_int s.a) (Z.of_int 4) in
      let pre =  if opc_v = 1 then [  Set( V(T(x30)), Const (Word.of_int current_pc 64)) ] else [] in
      pre @ [Call(R(Lval(get_reg_lv rn_v 1)))]

  (*
BL <31:31:op:F:1,30:26:_:F:00101,25:0:imm26:F:xxxxxxxxxxxxxxxxxxxxxxxxxx> Branch with Link
B  <31:31:op:F:0,30:26:_:F:00101,25:0:imm26:F:xxxxxxxxxxxxxxxxxxxxxxxxxx> Branch
*)

  let b_uncond_imm s insn =
      let%decode insn' = insn "31:31:op:F:0,30:26:_:F:00101,25:0:imm26:F:xxxxxxxxxxxxxxxxxxxxxxxxxx" in
      (* pc is 8 bytes ahead because of pre-fetching. *)
      let current_pc = Z.add (Address.to_int s.a) (Z.of_int 4) in
      let offset = imm26_v lsl 2 in
      let signed_offset = sign_extension (Z.of_int offset) 28 64 in
      let pre =  if op_v = 1 then [  Set( V(T(x30)), Const (Word.of_int current_pc 64)) ] else [] in
      pre @ [Call(A(Address.add_offset s.a signed_offset))]

  let tst_br s insn =
    let%decode insn'= insn "31:31:b5:F:x,30:25:_:F:011011,24:24:op:F:0,23:19:b40:F:xxxxx,18:5:imm14:F:xxxxxxxxxxxxxx,4:0:Rt:F:xxxxx" in
    let sz = sf2sz b5_v in
    let bitpos = (b5_v lsl 4) lor b40_v in
    let offset = sign_extension (Z.of_int (imm14_v lsl 2)) 16 64 in
    let r = get_reg_lv rt_v b5_v in
    [ If(Cmp(EQ, BinOp(And, BinOp(Shl, Lval r, const bitpos sz), const1 sz), const op_v sz),
         [Jmp(A(Address.add_offset s.a offset))],
         [Nop])]

  let cmp_br s insn =
    let%decode insn'= insn "31:31:sf:F:0,30:25:_:F:011010,24:24:op:F:0,23:5:imm19:F:xxxxxxxxxxxxxxxxxxx,4:0:Rt:F:xxxxx" in
    let sz = sf2sz sf_v in
    let offset = imm19_v lsl 2 in
    let signed_offset = sign_extension (Z.of_int offset) 21 64 in
    let cmp_op = if op_v = 0 then EQ else NEQ in (* CBZ/CBNZ *)
    let rt = get_reg_lv rt_v sf_v in
    [ If(Cmp(cmp_op, Lval rt, const0 sz),
         [Jmp(A(Address.add_offset s.a signed_offset))],
         [Nop])]

  (* Branches, Exception Generating and System instructions *)
  let branch (s: state) (insn: int): (Asm.stmt list) =
    let op0 = (insn lsr 29) land 7 in
    let op1 = (insn lsr 22) land 15 in
    if op0 = 0b010 && op1 <= 7 then
        b_cond s insn
    else if op0 = 0b110 && op1 > 7 then
        b_uncond_reg s insn
    else if (op0 land 3) = 0 then
        b_uncond_imm s insn
    else if (op0 land 3) = 1 && op1 > 7 then
        tst_br s insn
    else if (op0 land 3) = 1 && op1 <= 7 then
        cmp_br s insn
    else
        error s.a (Printf.sprintf "Unsupported branch opcode 0x%08x" insn)


  let decode (s: state): Cfa.State.t * Data.Address.t =
    let str = String.sub s.buf 0 4 in
    let instruction = build_instruction str in
    let stmts = match (instruction lsr 25) land 0xF with
        (* C4.1 in ARMv8 manual *)
        (* 00xx : unallocated *)
        | 0b0000 | 0b0001 | 0b0010 | 0b0011 -> error s.a (Printf.sprintf "Unallocated opcode 0x%x" instruction)
        (* 100x : data processing (immediate) *)
        | 0b1000 | 0b1001 -> data_processing_imm s instruction
        (* 101x : branches, exceptions, system instructions *)
        | 0b1010 | 0b1011 -> branch s instruction
        (* x1x0 : loads and stores *)
        | 0b0100 | 0b0110 | 0b1100 | 0b1110 -> load_store s instruction
        (* x101 : data processing (register) *)
        | 0b0101 | 0b1101 -> data_processing_reg s instruction
        | _ -> error s.a (Printf.sprintf "Unknown opcode 0x%x" instruction)
    in
    return s str stmts

  let parse text cfg _ctx state addr _oracle =
    let s =  {
      g = cfg;
      b = state;
      a = addr;
      buf = text;
    }
    in
    try
      let v', ip' = decode s in
      Some (v', ip', ())
    with
      | Exceptions.Error _ as e -> raise e
      | _ 			  -> (*end of buffer *) None

  let forget_reserved_registers_aapcs () =
    [ Directive (Forget (V (T x1))) ; (* scratch registers r1 -> r3 *)
      Directive (Forget (V (T x2))) ;
      Directive (Forget (V (T x3))) ;
    ]


  let type_directives_aapcs _typing_rule =
    let epilogue = [] in
    let _off = !Config.stack_width / 8 in
    let _sz, prologue = 0, []
    in
    prologue, epilogue @ (forget_reserved_registers_aapcs ())


  let taint_directives_aapcs taint_ret taint_args =
    let taint_arg taint =
      match taint with
      | Config.No_taint -> []
      | Config.Buf_taint -> [ Directive (Taint (None, M (Lval (V (T x0)), !Config.operand_sz))) ]
      | Config.Addr_taint -> [ Directive (Taint (None, V (T x0))) ]
    in
    let taint_ret' =
      match taint_ret with
      | None -> []
      | Some t -> taint_arg t
    in
    List.fold_left (fun l arg -> (taint_arg arg)@l) [] taint_args, taint_ret'


  let default_stub_aapcs () = []


  let get_stub name =
    match !Config.call_conv with
    | Config.AAPCS ->
       begin
         try
           Hashtbl.find Imports.aapcs_stubs name
         with Not_found -> default_stub_aapcs ()
       end
    | _ -> L.abort (fun p -> p "calling convention not managed for ARM")

  let replace_types type_directive =
    Hashtbl.iter (fun name typing_rule ->
      try
        L.debug (fun p -> p "types for %s ?" name);
        let a, fundec = Imports.search_by_name name in
        let prologue, epilogue = type_directive typing_rule in
        L.debug (fun p -> p "replace type for %s: %s %s" name (Asm.string_of_stmts prologue true) (Asm.string_of_stmts epilogue true));
        Hashtbl.replace Imports.tbl a
          { fundec with Imports.prologue = fundec.Imports.prologue@prologue ;
            Imports.epilogue = fundec.Imports.epilogue@epilogue ; Imports.stub = get_stub name}
      with Not_found ->
        L.analysis (fun p -> p "from config file: Typing information for function %s without import address => ignored." name); ()
    ) Config.typing_rules

  let replace_taint taint_directives funame taint_ret taint_args =
    let a, fundec = Imports.search_by_name funame in
    let prologue, epilogue = taint_directives taint_ret taint_args in
    Hashtbl.replace Imports.tbl a
      { fundec with Imports.prologue = fundec.Imports.prologue@prologue ;
        Imports.epilogue = fundec.Imports.epilogue@epilogue ;  }


    (** initialization of the import table *)
  let init_imports () =
    Imports.init();
    (* creates the import table from import section *)
    let add_import_to_table a (libname, fname) =
      L.debug(fun p -> p "loading import %s.%s at %x" libname fname (Z.to_int a));
      let a' = Data.Address.of_int Data.Address.Global a !Config.address_sz in
      let fun_desc =  {
        Imports.libname = libname;
        Imports.name = fname;
        Imports.prologue = [];
        Imports.stub = [];
        Imports.epilogue = [];
<<<<<<< HEAD
=======
        Imports.ret_addr =  Lval(V(T(x30)))
>>>>>>> d5a38c91
      } in
      Hashtbl.add Imports.tbl a' fun_desc in
    Hashtbl.iter add_import_to_table  Config.import_tbl;
    begin
      match !Config.call_conv with
      | Config.AAPCS -> replace_types type_directives_aapcs
      | cc -> L.analysis (fun p -> p "Calling convention %s not managed for ARM. Typing directives ignored"
      (Config.call_conv_to_string cc))
    end;
    (* adds tainting information to prologue and epilogue *)
    Hashtbl.iter (fun (libname, funame) (callconv, taint_ret, taint_args) ->
      try
        match callconv with
        | Config.AAPCS ->
           replace_taint taint_directives_aapcs funame taint_ret taint_args
        | cc -> L.analysis (fun p -> p "Calling convention %s not supported for ARM. Tainting rule ignored for %s.%s " (Config.call_conv_to_string cc) libname funame)
      with
        Not_found ->
          L.analysis (fun p -> p"Typing information for function without import address ignored"); ()
      | Failure msg -> L.abort (fun p -> p "%s" msg)

    ) Config.tainting_rules



  let init () =
    init_imports()
end<|MERGE_RESOLUTION|>--- conflicted
+++ resolved
@@ -933,10 +933,7 @@
         Imports.prologue = [];
         Imports.stub = [];
         Imports.epilogue = [];
-<<<<<<< HEAD
-=======
         Imports.ret_addr =  Lval(V(T(x30)))
->>>>>>> d5a38c91
       } in
       Hashtbl.add Imports.tbl a' fun_desc in
     Hashtbl.iter add_import_to_table  Config.import_tbl;
