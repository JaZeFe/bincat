--- conflicted
+++ resolved
@@ -255,16 +255,9 @@
 	let f = open_out dumpfile in
 	(* state printing (detailed) *)
 	let print_ip s =
-<<<<<<< HEAD
-	  let abstract_values  = List.iter (fun v -> Printf.fprintf f "%s\n" v) (Domain.to_string s.v) in
-	  let bytes = List.fold_left (fun s c -> s ^" " ^ (Printf.sprintf "%02x" (Char.code c))) "" s.bytes in
-	  Printf.fprintf f "[node = %d]\naddress = %s\nbytes =%s\nfinal = %s\n" s.id (Data.Address.to_string s.ip) bytes (string_of_bool s.final);
-      abstract_values;
-=======
 	  let bytes = List.fold_left (fun s c -> s ^" " ^ (Printf.sprintf "%02x" (Char.code c))) "" s.bytes in
 	  Printf.fprintf f "[node = %d]\naddress = %s\nbytes =%s\nfinal = %s\n" s.id (Data.Address.to_string s.ip) bytes (string_of_bool s.final);
       List.iter (fun v -> Printf.fprintf f "%s\n" v) (Domain.to_string s.v);
->>>>>>> 1e3be445
 	  if !Config.verbose then
 	    begin
 	      Printf.fprintf f "statements =";
