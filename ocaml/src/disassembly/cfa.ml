--- conflicted
+++ resolved
@@ -300,7 +300,6 @@
       Printf.fprintf f "[node = %d]\naddress = %s\nbytes =%s\nfinal =%s\ntainted=%s\n" s.id
         (Data.Address.to_string s.ip) bytes (string_of_bool s.final) (Taint.to_string s.taint_sources);
       List.iter (fun v -> Printf.fprintf f "%s\n" v) (Domain.to_string s.v);
-<<<<<<< HEAD
       if !Config.loglevel > 2 then
         begin
           Printf.fprintf f "statements =";
@@ -315,36 +314,15 @@
       | Config.ARMv7 -> "armv7"
       | Config.ARMv8 -> "armv8" in
     Printf.fprintf f "\n[loader]\narchitecture = %s\n\n" architecture_str;
+    (* taint sources *)
+    Printf.fprintf f "[taint sources]\n";
+    Hashtbl.iter (fun id src -> Printf.fprintf f "%d = %s\n" id (Dump.string_of_src src)) Dump.taint_src_tbl;
+    Printf.fprintf f "\n";
     (* edge printing (summary) *)
     Printf.fprintf f "[edges]\n";
     G.iter_edges_e (fun e -> Printf.fprintf f "e%d_%d = %d -> %d\n" (G.E.src e).id (G.E.dst e).id (G.E.src e).id (G.E.dst e).id) g;
     close_out f;;
 
-=======
-	  if !Config.loglevel > 2 then
-	    begin
-	      Printf.fprintf f "statements =";
-	      List.iter (fun stmt -> Printf.fprintf f " %s\n" (Asm.string_of_stmt stmt true)) s.stmts;
-	    end;
-	  Printf.fprintf f "\n";
-	in
-	G.iter_vertex print_ip g;
-	let architecture_str =
-	  match !Config.architecture with
-	  | Config.X86 -> "x86"
-	  | Config.ARMv7 -> "armv7"
-	  | Config.ARMv8 -> "armv8" in
-	Printf.fprintf f "\n[loader]\narchitecture = %s\n\n" architecture_str;
-    (* taint sources *)
-	Printf.fprintf f "[taint sources]\n";
-    Hashtbl.iter (fun id src -> Printf.fprintf f "%d = %s\n" id (Dump.string_of_src src)) Dump.taint_src_tbl;
-    Printf.fprintf f "\n";
-	(* edge printing (summary) *)
-	Printf.fprintf f "[edges]\n";
-	G.iter_edges_e (fun e -> Printf.fprintf f "e%d_%d = %d -> %d\n" (G.E.src e).id (G.E.dst e).id (G.E.src e).id (G.E.dst e).id) g;
-	close_out f;;
-	
->>>>>>> 88c1f5ad
 
   let marshal (outfname: string) (cfa: t): unit =
     let cfa_marshal_fd = open_out_bin outfname in
