(*
    This file is part of BinCAT.
    Copyright 2014-2017 - Airbus Group

    BinCAT is free software: you can redistribute it and/or modify
    it under the terms of the GNU Affero General Public License as published by
    the Free Software Foundation, either version 3 of the License, or (at your
    option) any later version.

    BinCAT is distributed in the hope that it will be useful,
    but WITHOUT ANY WARRANTY; without even the implied warranty of
    MERCHANTABILITY or FITNESS FOR A PARTICULAR PURPOSE.  See the
    GNU Affero General Public License for more details.

    You should have received a copy of the GNU Affero General Public License
    along with BinCAT.  If not, see <http://www.gnu.org/licenses/>.
*)

<<<<<<< HEAD
(** the control flow automaton functor *)

=======
(* Log module for the CFG *)
>>>>>>> f86edf95
module L = Log.Make(struct let name = "cfa" end)
  
module type T =
sig
  type domain
   
      
  (** abstract data type for the nodes of the control flow graph *)
  module State:
  sig
    
    (** data type for the decoding context *)
	type ctx_t = {
	  addr_sz: int; (** size in bits of the addresses *)
	  op_sz  : int; (** size in bits of operands *)
	}
      
    type t  = {
	  id: int; 	     		    (** unique identificator of the state *)
	  mutable ip: Data.Address.t;   (** instruction pointer *)
	  mutable v: domain; 	    (** abstract value *)
	  mutable ctx: ctx_t ; 	    (** context of decoding *)
	  mutable stmts: Asm.stmt list; (** list of statements of the succesor state *)
	  mutable final: bool;          (** true whenever a widening operator has been applied to the v field *)
	  mutable back_loop: bool; (** true whenever the state belongs to a loop that is backward analysed *)
	  mutable forward_loop: bool; (** true whenever the state belongs to a loop that is forward analysed in CFA mode *)
	  mutable branch: bool option; (** None is for unconditional predecessor. Some true if the predecessor is a If-statement for which the true branch has been taken. Some false if the false branch has been taken *)
	  mutable bytes: char list;      (** corresponding list of bytes *)
	  mutable is_tainted: bool (** true whenever a source left value is the stmt list (field stmts) may be tainted *)
	}

<<<<<<< HEAD
module Make(Domain: Domain.T) =
struct
  (** Abstract data type of nodes of the CFA *)
  module State =
  struct
    
=======
    val compare: t -> t -> int
  end

  (** oracle for retrieving any semantic information computed by the interpreter *)
  class oracle:
    domain ->
  object
    (** returns the computed concrete value of the given register 
        may raise an exception if the conretization fails 
        (not a singleton, bottom) *)
    method value_of_register: Register.t -> Z.t
      
  end
    
  (** abstract data type of the control flow graph *)
  type t

  (** [create] creates an empty CFG *)
  val create: unit -> t
    
  (** [init addr] creates a state whose ip field is _addr_ *)
  val init_state: Data.Address.t -> State.t

  (** [add_state cfg state] adds the state _state_ from the CFG _cfg_ *)
  val add_state: t -> State.t -> unit

  (** [copy_state cfg state] creates a fresh copy of the state _state_ in the CFG _cfg_.
      The fresh copy is returned *)
  val copy_state: t -> State.t -> State.t
    
  (** [remove_state cfg state] removes the state _state_ from the CFG _cfg_ *)
  val remove_state: t -> State.t -> unit

  (** [pred cfg state] returns the unique predecessor of the state _state_ in the given cfg _cfg_.
      May raise an exception if thestate has no predecessor *)
  val pred: t -> State.t -> State.t

  (** [pred cfg state] returns the successor of the state _state_ in the given cfg _cfg_. *)
  val succs: t -> State.t -> State.t list  
    
  (** iter the function on all states of the graph *)
  val iter_state: (State.t -> unit) -> t -> unit

  (** [add_successor cfg src dst] set _dst_ to be a successor of _src_ in the CFG _cfg_ *)
  val add_successor: t -> State.t -> State.t -> unit

  (** [remove_successor cfg src dst] removes _dst_ from the successor set of _src_ in the CFG _cfg_ *)
  val remove_successor: t -> State.t -> State.t -> unit
      
  (** [last_addr cfg] returns the address of latest added state of _cfg_ whose address is _addr_ *)
  val last_addr: t -> Data.Address.t -> State.t

  (** returns every state without successor in the given cfg *)
  val sinks: t -> State.t list
    
  (** [print dumpfile cfg] dump the _cfg_ into the text file _dumpfile_ *)
  val print: string -> t -> unit
    
  (** [marshal fname cfg] marshal the CFG _cfg_ and stores the result into the file _fname_ *)
  val marshal: string -> t -> unit
    
  (** [unmarshal fname] unmarshal the CFG in the file _fname_ *)
  val unmarshal: string -> t

  (** [init_abstract_value] builds the initial abstract value from the input configuration *)
  val init_abstract_value: unit -> domain
end

(** the control flow automaton functor *)



module Make(Domain: Domain.T) =
struct

  type domain = Domain.t
    
  (** Abstract data type of nodes of the CFA *)
  module State =
  struct


      
>>>>>>> f86edf95
	(** data type for the decoding context *)
	type ctx_t = {
	  addr_sz: int; (** size in bits of the addresses *)
	  op_sz  : int; (** size in bits of operands *)
	}
      
	(** abstract data type of a state *)
	type t = {
	  id: int; 	     		    (** unique identificator of the state *)
	  mutable ip: Data.Address.t;   (** instruction pointer *)
	  mutable v: Domain.t; 	    (** abstract value *)
	  mutable ctx: ctx_t ; 	    (** context of decoding *)
	  mutable stmts: Asm.stmt list; (** list of statements of the succesor state *)
	  mutable final: bool;          (** true whenever a widening operator has been applied to the v field *)
	  mutable back_loop: bool; (** true whenever the state belongs to a loop that is backward analysed *)
	  mutable forward_loop: bool; (** true whenever the state belongs to a loop that is forward analysed in CFA mode *)
	  mutable branch: bool option; (** None is for unconditional predecessor. Some true if the predecessor is a If-statement for which the true branch has been taken. Some false if the false branch has been taken *)
	  mutable bytes: char list;      (** corresponding list of bytes *)
	  mutable is_tainted: bool (** true whenever a source left value is the stmt list (field stmts) may be tainted *)
	}
      
	(** the state identificator counter *)
	let state_cpt = ref 0
      
	(** returns a fresh state identificator *)
	let new_state_id () = state_cpt := !state_cpt + 1; !state_cpt
      
	(** state equality returns true whenever they are the physically the same (do not compare the content) *)
	let equal s1 s2   = s1.id = s2.id
      
	(** state comparison: returns 0 whenever they are the physically the same (do not compare the content) *)
	let compare s1 s2 = s1.id - s2.id
	(** otherwise return a negative integer if the first state has been created before the second one; a positive integer if it has been created later *)
      
	(** hashes a state *)
	let hash b 	= b.id
      
  end

  module G = Graph.Imperative.Digraph.ConcreteBidirectional(State)
  open State
<<<<<<< HEAD
  
=======

  class oracle (d: domain) =
  object
    method value_of_register (reg: Register.t) = Domain.value_of_register d reg
  end
    
>>>>>>> f86edf95
  (** type of a CFA *)
  type t = G.t
    
  (* utilities for memory and register initialization with respect to the provided configuration *)
  (***********************************************************************************************)

        
  (* return the given domain updated by the initial values and intitial tainting for registers with respected ti the provided configuration *)
  let init_registers d =
	let check b sz name =
	  if (String.length (Bits.z_to_bit_string b)) > sz then
	    L.abort (fun p -> p "Illegal initialisation for register %s" name)
	in
	let check_mask b m sz name =
	  if (String.length (Bits.z_to_bit_string b)) > sz || (String.length (Bits.z_to_bit_string m)) > sz then
	    L.abort (fun p -> p "Illegal initialization for register %s" name)
	in
	(* checks whether the provided value is compatible with the capacity of the parameter of type Register _r_ *)
	let check_init_size r (c, t) =
	  let sz   = Register.size r in
	  let name = Register.name r in
	  begin
	    match c with
	    | Config.Content c    -> check c sz name
	    | Config.CMask (b, m) -> check_mask b m sz name
	    | _ -> L.abort (fun p -> p "Illegal memory init \"|xx|\" spec used for register")
	  end;
	  begin
	    match t with
	    | Some (Config.Taint c)      -> check c sz name
	    | Some (Config.TMask (b, m)) -> check_mask b m sz name
	    | _ -> ()
	  end;
	  (c, t)
	in
	(* the domain d' is updated with the content for each register with initial content and tainting value given in the configuration file *)
	Hashtbl.fold
	  (fun r v d ->
	    let region = if Register.is_stack_pointer r then Data.Address.Stack else Data.Address.Global
	    in
	    Domain.set_register_from_config r region (check_init_size r v) d
	  )
	  Config.register_content d
      

    (* main function to initialize memory locations (Global/Stack/Heap) both for content and tainting *)
    (* this filling is done by iterating on corresponding tables in Config *)
  let init_mem domain region content_tbl =
    Hashtbl.fold (fun (addr, nb) content domain ->
      let addr' = Data.Address.of_int region addr !Config.address_sz in
      Domain.set_memory_from_config addr' Data.Address.Global content nb domain
    ) content_tbl domain
    (* end of init utilities *)
    (*************************)
      
  (* CFA creation.
      Return the abstract value generated from the Config module *)
  let init_abstract_value () =
    let d  = List.fold_left (fun d r -> Domain.add_register r d) (Domain.init()) (Register.used()) in
	(* initialisation of Global memory + registers *)
	let d' = init_mem (init_registers d) Data.Address.Global Config.memory_content in
	(* init of the Stack memory *)
	let d' = init_mem d' Data.Address.Stack Config.stack_content in
	(* init of the Heap memory *)
	init_mem d' Data.Address.Heap Config.heap_content
	  
  let init_state (ip: Data.Address.t): State.t =
	let d' = init_abstract_value () in
	{
	  id = 0;
	  ip = ip;
	  v = d';
	  final = false;
	  back_loop = false;
	  forward_loop = false;
	  branch = None;
	  stmts = [];
	  bytes = [];
	  ctx = {
		op_sz = !Config.operand_sz;
		addr_sz = !Config.address_sz;
	  };
	  is_tainted = false;
	}
	

  (* CFA utilities *)
  (*****************)
  
  let copy_state g v = 
    let v = { v with id = new_state_id() } in
	G.add_vertex g v;
	v
      
 	
  let create () = G.create ()
					
  let remove_state (g: t) (v: State.t): unit = G.remove_vertex g v
    
  let remove_successor (g: t) (src: State.t) (dst: State.t): unit = G.remove_edge g src dst
	
 
  let add_state (g: t) (v: State.t): unit = G.add_vertex g v

  let add_successor g src dst = G.add_edge g src dst

  
  (** returns the list of successors of the given vertex in the given CFA *)
  let succs g v  = G.succ g v
  
  let iter_state (f: State.t -> unit) (g: t): unit = G.iter_vertex f g
  
  let pred (g: t) (v: State.t): State.t =
	try List.hd (G.pred g v)
	with _ -> raise (Invalid_argument "vertex without predecessor")

  let sinks (g: t): State.t list =
	G.fold_vertex (fun v l -> if succs g v = [] then v::l else l) g []
	  
  let last_addr (g: t) (ip: Data.Address.t): State.t =
	let s = ref None in
	let last s' =
	  if Data.Address.compare s'.ip ip = 0 then
	    match !s with
	    | None -> s := Some s'
	    | Some prev -> if prev.id < s'.id then s := Some s'
	in
	G.iter_vertex last g;
	match !s with
	| None -> raise Not_found
	| Some s'   -> s'
	   
  let print (dumpfile: string) (g: t): unit =
	let f = open_out dumpfile in
	(* state printing (detailed) *)
	let print_ip s =
	  let bytes = List.fold_left (fun s c -> s ^" " ^ (Printf.sprintf "%02x" (Char.code c))) "" s.bytes in
	  Printf.fprintf f "[node = %d]\naddress = %s\nbytes =%s\nfinal =%s\ntainted=%s\n" s.id
        (Data.Address.to_string s.ip) bytes (string_of_bool s.final) (string_of_bool s.is_tainted);
      List.iter (fun v -> Printf.fprintf f "%s\n" v) (Domain.to_string s.v);
	  if !Config.loglevel > 2 then
	    begin
	      Printf.fprintf f "statements =";
	      List.iter (fun stmt -> Printf.fprintf f " %s\n" (Asm.string_of_stmt stmt true)) s.stmts;
	    end;
	  Printf.fprintf f "\n";
	in
	G.iter_vertex print_ip g;
	(* edge printing (summary) *)
	Printf.fprintf f "[edges]\n";
	G.iter_edges_e (fun e -> Printf.fprintf f "e%d_%d = %d -> %d\n" (G.E.src e).id (G.E.dst e).id (G.E.src e).id (G.E.dst e).id) g;
	close_out f;;
	

  let marshal (outfname: string) (cfa: t): unit =
	let cfa_marshal_fd = open_out_bin outfname in
	Marshal.to_channel cfa_marshal_fd cfa [];
	Marshal.to_channel cfa_marshal_fd !state_cpt [];
	close_out cfa_marshal_fd;;
  
  let unmarshal (infname: string): t =
	let cfa_marshal_fd = open_in_bin infname in
	let origcfa = Marshal.from_channel cfa_marshal_fd in
	let last_id = Marshal.from_channel cfa_marshal_fd in
	state_cpt := last_id;
	close_in cfa_marshal_fd;
    origcfa
        
end
(** module Cfa *)<|MERGE_RESOLUTION|>--- conflicted
+++ resolved
@@ -16,12 +16,9 @@
     along with BinCAT.  If not, see <http://www.gnu.org/licenses/>.
 *)
 
-<<<<<<< HEAD
-(** the control flow automaton functor *)
-
-=======
+
 (* Log module for the CFG *)
->>>>>>> f86edf95
+
 module L = Log.Make(struct let name = "cfa" end)
   
 module type T =
@@ -53,14 +50,6 @@
 	  mutable is_tainted: bool (** true whenever a source left value is the stmt list (field stmts) may be tainted *)
 	}
 
-<<<<<<< HEAD
-module Make(Domain: Domain.T) =
-struct
-  (** Abstract data type of nodes of the CFA *)
-  module State =
-  struct
-    
-=======
     val compare: t -> t -> int
   end
 
@@ -142,9 +131,6 @@
   module State =
   struct
 
-
-      
->>>>>>> f86edf95
 	(** data type for the decoding context *)
 	type ctx_t = {
 	  addr_sz: int; (** size in bits of the addresses *)
@@ -186,16 +172,13 @@
 
   module G = Graph.Imperative.Digraph.ConcreteBidirectional(State)
   open State
-<<<<<<< HEAD
-  
-=======
+
 
   class oracle (d: domain) =
   object
     method value_of_register (reg: Register.t) = Domain.value_of_register d reg
   end
     
->>>>>>> f86edf95
   (** type of a CFA *)
   type t = G.t
     
