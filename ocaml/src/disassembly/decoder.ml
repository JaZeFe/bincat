--- conflicted
+++ resolved
@@ -1905,13 +1905,11 @@
             | '\xa3' -> let reg, rm = operands_from_mod_reg_rm s s.operand_sz 0 in bt s reg rm
             | '\xa8' -> push s [V (T gs)]
             | '\xa9' -> pop s [V (T gs)]
-<<<<<<< HEAD
-            | '\xab' -> let reg, rm = operands_from_mod_reg_rm s s.operand_sz 0 in bts s reg rm		 
-=======
+
             | '\xab' -> let reg, rm = operands_from_mod_reg_rm s s.operand_sz 0 in bts s reg rm
             | '\xaf' -> let reg, rm = operands_from_mod_reg_rm s s.operand_sz 1 in imul_stmts s reg (Lval reg) rm
 
->>>>>>> 1aaee4ef
+
             | '\xb2' -> load_far_ptr s ss
             | '\xb3' -> let reg, rm = operands_from_mod_reg_rm s s.operand_sz 0 in btr s reg rm
             | '\xb4' -> load_far_ptr s fs
