(*
    This file is part of BinCAT.
    Copyright 2014-2017 - Airbus Group

    BinCAT is free software: you can redistribute it and/or modify
    it under the terms of the GNU Affero General Public License as published by
    the Free Software Foundation, either version 3 of the License, or (at your
    option) any later version.

    BinCAT is distributed in the hope that it will be useful,
    but WITHOUT ANY WARRANTY; without even the implied warranty of
    MERCHANTABILITY or FITNESS FOR A PARTICULAR PURPOSE.  See the
    GNU Affero General Public License for more details.

    You should have received a copy of the GNU Affero General Public License
    along with BinCAT.  If not, see <http://www.gnu.org/licenses/>.
*)

module L = Log.Make(struct let name = "main" end)

(** Entry points of the library *)

(** [process cfile rfile lfile] launches an analysis run such that:
    - [cfile] is the name of the configuration file
    - [rfile] is the name of the result file
    - [lfile] is the name of the log file *)
let process (configfile:string) (resultfile:string) (logfile:string): unit =
  (* cleaning global data structures *)
  Config.clear_tables();
  Register.clear();
  (* setting the log file *)
  Log.init logfile;
  L.info (fun m -> m "BinCAT version %s" Bincat_ver.version_string);
  try
    (* setting the backtrace parameters for debugging purpose *)
    Printexc.record_backtrace true;
    let print_exc exc raw_bt =
      Printf.fprintf stdout "%s" (Printexc.to_string exc);
      Printexc.print_raw_backtrace stdout raw_bt
    in
    Printexc.set_uncaught_exception_handler print_exc;
  
    (* opening the configuration file *)
    let cin =
      try open_in configfile
      with Sys_error _ -> L.abort (fun p -> p "Failed to open the configuration file")
    in
    (* parsing the configuration file to fill configuration information *)
    let lexbuf = Lexing.from_channel cin in
<<<<<<< HEAD
  let string_of_position pos =
    Printf.sprintf "(%d, %d)" pos.Lexing.lex_curr_p.Lexing.pos_lnum (pos.Lexing.lex_curr_p.Lexing.pos_cnum - pos.Lexing.lex_curr_p.Lexing.pos_bol)
  in
  begin
    try
      Config.reset ();
      lexbuf.Lexing.lex_curr_p <- { lexbuf.Lexing.lex_curr_p with Lexing.pos_fname = configfile; };
      Parser.process Lexer.token lexbuf
    with
    | Parser.Error ->
       close_in cin;
      L.abort (fun p -> p "Syntax error near location %s of %s" (string_of_position lexbuf) configfile)
	
    | Failure "lexing: empty token" ->
       close_in cin;
      L.abort (fun p -> p "Parse error near location %s of %s" (string_of_position lexbuf) configfile)
  end;
  close_in cin;
  (* generating modules needed for the analysis wrt to the provided configuration *)
  let do_map_file = match !Config.format with
    | Config.PE -> L.abort (fun p -> p "PE file format not implemented yet")
    | Config.ELF -> Elf.make_mapped_mem
    | Config.RAW -> Raw.make_mapped_mem
    | Config.IDA_REMAPPED -> Ida_remapped.make_mapped_mem in
  Mapped_mem.current_mapping := Some (do_map_file ());
  let decoder =
    match !Config.architecture with
    | Config.X86 -> (module X86.Make: Decoder.Make)
    | Config.ARMv7 -> (module Armv7.Make: Decoder.Make)
    | Config.ARMv8 -> (module Armv8A.Make: Decoder.Make)
  in
  let module Decoder = (val decoder: Decoder.Make) in        
  let module Vector 	 = Vector.Make(Reduced_bit_tainting) in
  let module Pointer 	 = Pointer.Make(Vector)	in
  let module Domain 	 = Reduced_unrel_typenv.Make(Pointer) in
  let module Interpreter = Interpreter.Make(Domain)(Decoder) in

=======
    let string_of_position pos =
      Printf.sprintf "(%d, %d)" pos.Lexing.lex_curr_p.Lexing.pos_lnum (pos.Lexing.lex_curr_p.Lexing.pos_cnum - pos.Lexing.lex_curr_p.Lexing.pos_bol)
    in
    begin
      try
        lexbuf.Lexing.lex_curr_p <- { lexbuf.Lexing.lex_curr_p with Lexing.pos_fname = configfile; };
        Parser.process Lexer.token lexbuf
      with
      | Parser.Error ->
         close_in cin;
        L.abort (fun p -> p "Syntax error near location %s of %s" (string_of_position lexbuf) configfile)
	      
      | Failure "lexing: empty token" ->
         close_in cin;
        L.abort (fun p -> p "Parse error near location %s of %s" (string_of_position lexbuf) configfile)
    end;
    close_in cin;
  (* generating modules needed for the analysis wrt to the provided configuration *)
    let decoder =
      match !Config.architecture with
      | Config.X86 -> (module X86.Make: Decoder.Make)
      | Config.ARMv7 -> (module Armv7.Make: Decoder.Make)
      | Config.ARMv8 -> (module Armv8A.Make: Decoder.Make)
    in
    let module Decoder = (val decoder: Decoder.Make) in        
    let module Vector 	 = Vector.Make(Reduced_bit_tainting) in
    let module Pointer 	 = Pointer.Make(Vector)	in
    let module Domain 	 = Reduced_unrel_typenv.Make(Pointer) in
    let module Interpreter = Interpreter.Make(Domain)(Decoder) in
  
>>>>>>> 5002ddce
  (* defining the dump function to provide to the fixpoint engine *)
    let dump cfa = Interpreter.Cfa.print resultfile cfa in
  
  (* internal function to launch backward/forward analysis from a previous CFA and config *)
    let from_cfa fixpoint =
      let orig_cfa = Interpreter.Cfa.unmarshal !Config.in_mcfa_file in
      let ep'      = Data.Address.of_int Data.Address.Global !Config.ep !Config.address_sz in
      let d, taint        = Interpreter.Cfa.init_abstract_value () in
      try
        let prev_s = Interpreter.Cfa.last_addr orig_cfa ep' in
        prev_s.Interpreter.Cfa.State.v <- Domain.meet prev_s.Interpreter.Cfa.State.v d;
        prev_s.Interpreter.Cfa.State.taint_sources <- taint;
        fixpoint orig_cfa prev_s dump
    with
    | Not_found -> L.abort (fun p -> p "entry point of the analysis not in the given CFA")
    in
  (* launching the right analysis depending on the value of !Config.analysis *)
    let cfa =
<<<<<<< HEAD
        match !Config.analysis with

        (* forward analysis from a binary *)
        | Config.Forward Config.Bin ->
          (* 6: generate code *)
          (* 7: generate the nitial cfa with only an initial state *)
          let ep' 	= Data.Address.of_int Data.Address.Global !Config.ep !Config.address_sz in
          let s  	= Interpreter.Cfa.init_state ep'					        in
          let g 	= Interpreter.Cfa.create ()					        in
          Interpreter.Cfa.add_state g s;
          let cfa =
            match !Mapped_mem.current_mapping with
            | Some mm -> Interpreter.forward_bin mm g s dump
            | None -> L.abort(fun p -> p "File to be analysed not mapped")
          in
          (* launch an interleaving of backward/forward if an inferred property can be backward propagated *)
          if !Config.interleave then
            Interpreter.interleave_from_cfa cfa dump
          else
            cfa

=======
      match !Config.analysis with
      
    (* forward analysis from a binary *)
      | Config.Forward Config.Bin ->
       (* 6: generate code *)
         let code = Code.make !Config.text !Config.rva_code !Config.ep in
       (* 7: generate the nitial cfa with only an initial state *)
       let ep' 	= Data.Address.of_int Data.Address.Global !Config.ep !Config.address_sz in
       let s  	= Interpreter.Cfa.init_state ep' in
       let g 	= Interpreter.Cfa.create ()	in
       Interpreter.Cfa.add_state g s;
       let cfa =
         Interpreter.forward_bin code g s dump
       in
       (* launch an interleaving of backward/forward if an inferred property can be backward propagated *)
       if !Config.interleave then
         Interpreter.interleave_from_cfa cfa dump
       else
         cfa
           
>>>>>>> 5002ddce
      (* forward analysis from a CFA *)
      | Config.Forward Config.Cfa -> from_cfa Interpreter.forward_cfa

      (* backward analysis from a CFA *)
      | Config.Backward -> from_cfa Interpreter.backward
    in

    (* dumping results *)
    if !Config.store_mcfa = true then
      Interpreter.Cfa.marshal !Config.out_mcfa_file cfa;
    dump cfa;
    Log.close();
  with e -> L.exc e (fun p -> p "Exception caught in main loop") ; Log.close (); raise e;;

(* enables the process function to be callable from the .so *)
Callback.register "process" process;;<|MERGE_RESOLUTION|>--- conflicted
+++ resolved
@@ -47,7 +47,6 @@
     in
     (* parsing the configuration file to fill configuration information *)
     let lexbuf = Lexing.from_channel cin in
-<<<<<<< HEAD
   let string_of_position pos =
     Printf.sprintf "(%d, %d)" pos.Lexing.lex_curr_p.Lexing.pos_lnum (pos.Lexing.lex_curr_p.Lexing.pos_cnum - pos.Lexing.lex_curr_p.Lexing.pos_bol)
   in
@@ -85,38 +84,6 @@
   let module Domain 	 = Reduced_unrel_typenv.Make(Pointer) in
   let module Interpreter = Interpreter.Make(Domain)(Decoder) in
 
-=======
-    let string_of_position pos =
-      Printf.sprintf "(%d, %d)" pos.Lexing.lex_curr_p.Lexing.pos_lnum (pos.Lexing.lex_curr_p.Lexing.pos_cnum - pos.Lexing.lex_curr_p.Lexing.pos_bol)
-    in
-    begin
-      try
-        lexbuf.Lexing.lex_curr_p <- { lexbuf.Lexing.lex_curr_p with Lexing.pos_fname = configfile; };
-        Parser.process Lexer.token lexbuf
-      with
-      | Parser.Error ->
-         close_in cin;
-        L.abort (fun p -> p "Syntax error near location %s of %s" (string_of_position lexbuf) configfile)
-	      
-      | Failure "lexing: empty token" ->
-         close_in cin;
-        L.abort (fun p -> p "Parse error near location %s of %s" (string_of_position lexbuf) configfile)
-    end;
-    close_in cin;
-  (* generating modules needed for the analysis wrt to the provided configuration *)
-    let decoder =
-      match !Config.architecture with
-      | Config.X86 -> (module X86.Make: Decoder.Make)
-      | Config.ARMv7 -> (module Armv7.Make: Decoder.Make)
-      | Config.ARMv8 -> (module Armv8A.Make: Decoder.Make)
-    in
-    let module Decoder = (val decoder: Decoder.Make) in        
-    let module Vector 	 = Vector.Make(Reduced_bit_tainting) in
-    let module Pointer 	 = Pointer.Make(Vector)	in
-    let module Domain 	 = Reduced_unrel_typenv.Make(Pointer) in
-    let module Interpreter = Interpreter.Make(Domain)(Decoder) in
-  
->>>>>>> 5002ddce
   (* defining the dump function to provide to the fixpoint engine *)
     let dump cfa = Interpreter.Cfa.print resultfile cfa in
   
@@ -135,7 +102,6 @@
     in
   (* launching the right analysis depending on the value of !Config.analysis *)
     let cfa =
-<<<<<<< HEAD
         match !Config.analysis with
 
         (* forward analysis from a binary *)
@@ -157,28 +123,6 @@
           else
             cfa
 
-=======
-      match !Config.analysis with
-      
-    (* forward analysis from a binary *)
-      | Config.Forward Config.Bin ->
-       (* 6: generate code *)
-         let code = Code.make !Config.text !Config.rva_code !Config.ep in
-       (* 7: generate the nitial cfa with only an initial state *)
-       let ep' 	= Data.Address.of_int Data.Address.Global !Config.ep !Config.address_sz in
-       let s  	= Interpreter.Cfa.init_state ep' in
-       let g 	= Interpreter.Cfa.create ()	in
-       Interpreter.Cfa.add_state g s;
-       let cfa =
-         Interpreter.forward_bin code g s dump
-       in
-       (* launch an interleaving of backward/forward if an inferred property can be backward propagated *)
-       if !Config.interleave then
-         Interpreter.interleave_from_cfa cfa dump
-       else
-         cfa
-           
->>>>>>> 5002ddce
       (* forward analysis from a CFA *)
       | Config.Forward Config.Cfa -> from_cfa Interpreter.forward_cfa
 
