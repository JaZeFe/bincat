--- conflicted
+++ resolved
@@ -40,20 +40,9 @@
     | Failure "lexing: empty token" -> close_in cin; Log.error (Printf.sprintf "Parse error near location %s\n" (string_of_position lexbuf))
   end;
   close_in cin;
-<<<<<<< HEAD
-  (* 4: generate the initial state *)
-  let ep'   = Data.Address.of_int Data.Address.Global !Config.ep !Config.address_sz in
-  let s  = Interpreter.Cfa.init ep'                                              in
-  (* 5: runs the fixpoint engine either forward or backward *)
-  let dump cfa = Interpreter.Cfa.print resultfile !Config.dotfile cfa               in
-  let cfa  =
-    if !Config.analysis = Config.Forward then
-      Interpreter.forward s dump
-    else Interpreter.backward s dump
-  in
-  (* 6: dumps the results *)
-=======
+
   (* 6: runs the fixpoint engine *)
+
   let dump cfa = Interpreter.Cfa.print resultfile !Config.dotfile cfa               in
   let cfa = match !Config.analysis with
    | Config.Forward Config.Bin ->
@@ -73,13 +62,12 @@
        let orig_cfa = Interpreter.Cfa.unmarshal !Config.mcfa_file in
        (* XXX find state having requested address orig_cfa & final=true *)
        let ep_state = 0 in
-       Interpreter.backward orig_cfa ep_state dump;
+       Interpreter.backward orig_cfa ep_state dump
+  in
 
-  in
   (* 7: dumps the results *)
   if !Config.store_mcfa = true then
     Interpreter.Cfa.marshal !Config.mcfa_file cfa;
->>>>>>> 1755b3fe
   dump cfa;
   Printexc.print_backtrace stdout;
   Log.close()
