--- conflicted
+++ resolved
@@ -60,11 +60,7 @@
 
 CMX = $(ML:.ml=.cmx)
 
-<<<<<<< HEAD
-DIROPT = -I `ocamlfind query newspeak` -I fixpoint -I `ocamlfind query ocamlgraph` -I `ocamlfind query zarith` -I domains -I data-struct -I utils -I disassembly -I frontend -I loaders
-=======
-DIROPT = -I `ocamlfind query newspeak` -I fixpoint -I `ocamlfind query ocamlgraph` -I `ocamlfind query zarith` -I data-struct -I domains -I utils -I disassembly -I frontend
->>>>>>> 5002ddce
+DIROPT = -I `ocamlfind query newspeak` -I fixpoint -I `ocamlfind query ocamlgraph` -I `ocamlfind query zarith` -I data-struct -I domains -I utils -I disassembly -I frontend -I loaders
 
 CAMLOPTIONS = -g -w Ael -warn-error +a-7-50-42-44 $(DIROPT)
 
