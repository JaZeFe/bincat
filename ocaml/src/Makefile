--- conflicted
+++ resolved
@@ -87,19 +87,11 @@
 	rm -f .depend
 	-$(CAMLDEP) -native $+ > .depend
 
-<<<<<<< HEAD
-doc: $(MLI) $(ML)
-	@mkdir -p $(DOCPATH)/html
-	@mkdir -p $(DOCPATH)/latex
-	@$(CAMLDOC) -html $^ -d $(DOCPATH)/html $(DIROPT)
-	@$(CAMLDOC) -latex $^ -d $(DOCPATH)/latex
-=======
 doc: $(ML) $(MLI)
 	@mkdir -p $(DOCPATH)/html
 	@mkdir -p $(DOCPATH)/latex
-	@$(CAMLDOC) -html $^ -d $(DOCPATH)/html $(DIROPT) $(SRC)
-	@$(CAMLDOC) -latex $^ -d $(DOCPATH)/latex $(DIROPT) $(SRC)
->>>>>>> faca2e7d
+	@$(CAMLDOC) -html $^ -d $(DOCPATH)/html $(DIROPT) 
+	@$(CAMLDOC) -latex $^ -d $(DOCPATH)/latex $(DIROPT)
 
 .PHONY: depend all clean install
 
